--- conflicted
+++ resolved
@@ -19,7 +19,6 @@
 from alphafold.common import residue_constants
 from Bio.PDB import PDBParser
 import numpy as np
-from string import ascii_uppercase as CHAIN_IDs
 
 FeatureDict = Mapping[str, np.ndarray]
 ModelOutput = Mapping[str, Any]  # Is a nested dict.
@@ -87,21 +86,6 @@
         f'Only single model PDBs are supported. Found {len(models)} models.')
   model = models[0]
 
-<<<<<<< HEAD
-  if chain_id is not None:
-    chain = model[chain_id]
-    chains = [chain]
-  else:
-    chains = list(model.get_chains())
-  #  if len(chains) != 1:
-  #    raise ValueError(
-  #        'Only single chain PDBs are supported when chain_id not specified. '
-  #        f'Found {len(chains)} chains.')
-  #  else:
-  #    chain = chains[0]
-
-=======
->>>>>>> be37a41d
   atom_positions = []
   aatype = []
   atom_mask = []
@@ -109,15 +93,9 @@
   chain_ids = []
   b_factors = []
 
-<<<<<<< HEAD
-  PARAM_CHAIN_BREAK = 100
-  residue_index_prev = 0
-  for k,chain in enumerate(chains):
-=======
   for chain in model:
     if chain_id is not None and chain.id != chain_id:
       continue
->>>>>>> be37a41d
     for res in chain:
       if res.id[2] != ' ':
         raise ValueError(
@@ -141,11 +119,6 @@
       aatype.append(restype_idx)
       atom_positions.append(pos)
       atom_mask.append(mask)
-<<<<<<< HEAD
-      residue_index.append(res.id[1] + residue_index_prev + PARAM_CHAIN_BREAK*k)
-      b_factors.append(res_b_factors)
-    residue_index_prev = residue_index[-1]
-=======
       residue_index.append(res.id[1])
       chain_ids.append(chain.id)
       b_factors.append(res_b_factors)
@@ -154,7 +127,6 @@
   unique_chain_ids = np.unique(chain_ids)
   chain_id_mapping = {cid: n for n, cid in enumerate(unique_chain_ids)}
   chain_index = np.array([chain_id_mapping[cid] for cid in chain_ids])
->>>>>>> be37a41d
 
   return Protein(
       atom_positions=np.array(atom_positions),
@@ -206,21 +178,6 @@
 
   pdb_lines.append('MODEL     1')
   atom_index = 1
-<<<<<<< HEAD
-  chain_index = -1
-  residue_index_prev = residue_index[0]-100
-  # Add all atom sites.
-  for i in range(aatype.shape[0]):
-    if residue_index[i] - residue_index_prev > 1:   # chain break
-      chain_index += 1
-      res_num = 1
-      if chain_index > 0:
-        pdb_lines.append("TER")
-    elif residue_index[i] != residue_index_prev:
-      res_num += 1
-    residue_index_prev = residue_index[i]
-    chain_id = CHAIN_IDs[chain_index]
-=======
   last_chain_index = chain_index[0]
   # Add all atom sites.
   for i in range(aatype.shape[0]):
@@ -232,7 +189,6 @@
       last_chain_index = chain_index[i]
       atom_index += 1  # Atom index increases at the TER symbol.
 
->>>>>>> be37a41d
     res_name_3 = res_1to3(aatype[i])
     #
     for atom_name, pos, mask, b_factor in zip(
@@ -249,13 +205,8 @@
       charge = ''
       # PDB is a columnar format, every space matters here!
       atom_line = (f'{record_type:<6}{atom_index:>5} {name:<4}{alt_loc:>1}'
-<<<<<<< HEAD
-                   f'{res_name_3:>3} {chain_id:>1}'
-                   f'{res_num:>4}{insertion_code:>1}   '
-=======
                    f'{res_name_3:>3} {chain_ids[chain_index[i]]:>1}'
                    f'{residue_index[i]:>4}{insertion_code:>1}   '
->>>>>>> be37a41d
                    f'{pos[0]:>8.3f}{pos[1]:>8.3f}{pos[2]:>8.3f}'
                    f'{occupancy:>6.2f}{b_factor:>6.2f}          '
                    f'{element:>2}{charge:>2}')
