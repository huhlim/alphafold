# Copyright 2021 DeepMind Technologies Limited
#
# Licensed under the Apache License, Version 2.0 (the "License");
# you may not use this file except in compliance with the License.
# You may obtain a copy of the License at
#
#      http://www.apache.org/licenses/LICENSE-2.0
#
# Unless required by applicable law or agreed to in writing, software
# distributed under the License is distributed on an "AS IS" BASIS,
# WITHOUT WARRANTIES OR CONDITIONS OF ANY KIND, either express or implied.
# See the License for the specific language governing permissions and
# limitations under the License.

"""Constants used in AlphaFold."""

import collections
import functools
import os
from typing import List, Mapping, Tuple

import numpy as np
import tree
import pathlib

# Internal import (35fd).


# Distance from one CA to next CA [trans configuration: omega = 180].
ca_ca = 3.80209737096

# Format: The list for each AA type contains chi1, chi2, chi3, chi4 in
# this order (or a relevant subset from chi1 onwards). ALA and GLY don't have
# chi angles so their chi angle lists are empty.
chi_angles_atoms = {
    'ALA': [],
    # Chi5 in arginine is always 0 +- 5 degrees, so ignore it.
    'ARG': [['N', 'CA', 'CB', 'CG'], ['CA', 'CB', 'CG', 'CD'],
            ['CB', 'CG', 'CD', 'NE'], ['CG', 'CD', 'NE', 'CZ']],
    'ASN': [['N', 'CA', 'CB', 'CG'], ['CA', 'CB', 'CG', 'OD1']],
    'ASP': [['N', 'CA', 'CB', 'CG'], ['CA', 'CB', 'CG', 'OD1']],
    'CYS': [['N', 'CA', 'CB', 'SG']],
    'GLN': [['N', 'CA', 'CB', 'CG'], ['CA', 'CB', 'CG', 'CD'],
            ['CB', 'CG', 'CD', 'OE1']],
    'GLU': [['N', 'CA', 'CB', 'CG'], ['CA', 'CB', 'CG', 'CD'],
            ['CB', 'CG', 'CD', 'OE1']],
    'GLY': [],
    'HIS': [['N', 'CA', 'CB', 'CG'], ['CA', 'CB', 'CG', 'ND1']],
    'ILE': [['N', 'CA', 'CB', 'CG1'], ['CA', 'CB', 'CG1', 'CD1']],
    'LEU': [['N', 'CA', 'CB', 'CG'], ['CA', 'CB', 'CG', 'CD1']],
    'LYS': [['N', 'CA', 'CB', 'CG'], ['CA', 'CB', 'CG', 'CD'],
            ['CB', 'CG', 'CD', 'CE'], ['CG', 'CD', 'CE', 'NZ']],
    'MET': [['N', 'CA', 'CB', 'CG'], ['CA', 'CB', 'CG', 'SD'],
            ['CB', 'CG', 'SD', 'CE']],
    'PHE': [['N', 'CA', 'CB', 'CG'], ['CA', 'CB', 'CG', 'CD1']],
    'PRO': [['N', 'CA', 'CB', 'CG'], ['CA', 'CB', 'CG', 'CD']],
    'SER': [['N', 'CA', 'CB', 'OG']],
    'THR': [['N', 'CA', 'CB', 'OG1']],
    'TRP': [['N', 'CA', 'CB', 'CG'], ['CA', 'CB', 'CG', 'CD1']],
    'TYR': [['N', 'CA', 'CB', 'CG'], ['CA', 'CB', 'CG', 'CD1']],
    'VAL': [['N', 'CA', 'CB', 'CG1']],
}

# If chi angles given in fixed-length array, this matrix determines how to mask
# them for each AA type. The order is as per restype_order (see below).
chi_angles_mask = [
    [0.0, 0.0, 0.0, 0.0],  # ALA
    [1.0, 1.0, 1.0, 1.0],  # ARG
    [1.0, 1.0, 0.0, 0.0],  # ASN
    [1.0, 1.0, 0.0, 0.0],  # ASP
    [1.0, 0.0, 0.0, 0.0],  # CYS
    [1.0, 1.0, 1.0, 0.0],  # GLN
    [1.0, 1.0, 1.0, 0.0],  # GLU
    [0.0, 0.0, 0.0, 0.0],  # GLY
    [1.0, 1.0, 0.0, 0.0],  # HIS
    [1.0, 1.0, 0.0, 0.0],  # ILE
    [1.0, 1.0, 0.0, 0.0],  # LEU
    [1.0, 1.0, 1.0, 1.0],  # LYS
    [1.0, 1.0, 1.0, 0.0],  # MET
    [1.0, 1.0, 0.0, 0.0],  # PHE
    [1.0, 1.0, 0.0, 0.0],  # PRO
    [1.0, 0.0, 0.0, 0.0],  # SER
    [1.0, 0.0, 0.0, 0.0],  # THR
    [1.0, 1.0, 0.0, 0.0],  # TRP
    [1.0, 1.0, 0.0, 0.0],  # TYR
    [1.0, 0.0, 0.0, 0.0],  # VAL
]

# The following chi angles are pi periodic: they can be rotated by a multiple
# of pi without affecting the structure.
chi_pi_periodic = [
    [0.0, 0.0, 0.0, 0.0],  # ALA
    [0.0, 0.0, 0.0, 0.0],  # ARG
    [0.0, 0.0, 0.0, 0.0],  # ASN
    [0.0, 1.0, 0.0, 0.0],  # ASP
    [0.0, 0.0, 0.0, 0.0],  # CYS
    [0.0, 0.0, 0.0, 0.0],  # GLN
    [0.0, 0.0, 1.0, 0.0],  # GLU
    [0.0, 0.0, 0.0, 0.0],  # GLY
    [0.0, 0.0, 0.0, 0.0],  # HIS
    [0.0, 0.0, 0.0, 0.0],  # ILE
    [0.0, 0.0, 0.0, 0.0],  # LEU
    [0.0, 0.0, 0.0, 0.0],  # LYS
    [0.0, 0.0, 0.0, 0.0],  # MET
    [0.0, 1.0, 0.0, 0.0],  # PHE
    [0.0, 0.0, 0.0, 0.0],  # PRO
    [0.0, 0.0, 0.0, 0.0],  # SER
    [0.0, 0.0, 0.0, 0.0],  # THR
    [0.0, 0.0, 0.0, 0.0],  # TRP
    [0.0, 1.0, 0.0, 0.0],  # TYR
    [0.0, 0.0, 0.0, 0.0],  # VAL
    [0.0, 0.0, 0.0, 0.0],  # UNK
]

# Atoms positions relative to the 8 rigid groups, defined by the pre-omega, phi,
# psi and chi angles:
# 0: 'backbone group',
# 1: 'pre-omega-group', (empty)
# 2: 'phi-group', (currently empty, because it defines only hydrogens)
# 3: 'psi-group',
# 4,5,6,7: 'chi1,2,3,4-group'
# The atom positions are relative to the axis-end-atom of the corresponding
# rotation axis. The x-axis is in direction of the rotation axis, and the y-axis
# is defined such that the dihedral-angle-definiting atom (the last entry in
# chi_angles_atoms above) is in the xy-plane (with a positive y-coordinate).
# format: [atomname, group_idx, rel_position]
rigid_group_atom_positions = {
    'ALA': [
        ['N', 0, (-0.525, 1.363, 0.000)],
        ['CA', 0, (0.000, 0.000, 0.000)],
        ['C', 0, (1.526, -0.000, -0.000)],
        ['CB', 0, (-0.529, -0.774, -1.205)],
        ['O', 3, (0.627, 1.062, 0.000)],
    ],
    'ARG': [
        ['N', 0, (-0.524, 1.362, -0.000)],
        ['CA', 0, (0.000, 0.000, 0.000)],
        ['C', 0, (1.525, -0.000, -0.000)],
        ['CB', 0, (-0.524, -0.778, -1.209)],
        ['O', 3, (0.626, 1.062, 0.000)],
        ['CG', 4, (0.616, 1.390, -0.000)],
        ['CD', 5, (0.564, 1.414, 0.000)],
        ['NE', 6, (0.539, 1.357, -0.000)],
        ['NH1', 7, (0.206, 2.301, 0.000)],
        ['NH2', 7, (2.078, 0.978, -0.000)],
        ['CZ', 7, (0.758, 1.093, -0.000)],
    ],
    'ASN': [
        ['N', 0, (-0.536, 1.357, 0.000)],
        ['CA', 0, (0.000, 0.000, 0.000)],
        ['C', 0, (1.526, -0.000, -0.000)],
        ['CB', 0, (-0.531, -0.787, -1.200)],
        ['O', 3, (0.625, 1.062, 0.000)],
        ['CG', 4, (0.584, 1.399, 0.000)],
        ['ND2', 5, (0.593, -1.188, 0.001)],
        ['OD1', 5, (0.633, 1.059, 0.000)],
    ],
    'ASP': [
        ['N', 0, (-0.525, 1.362, -0.000)],
        ['CA', 0, (0.000, 0.000, 0.000)],
        ['C', 0, (1.527, 0.000, -0.000)],
        ['CB', 0, (-0.526, -0.778, -1.208)],
        ['O', 3, (0.626, 1.062, -0.000)],
        ['CG', 4, (0.593, 1.398, -0.000)],
        ['OD1', 5, (0.610, 1.091, 0.000)],
        ['OD2', 5, (0.592, -1.101, -0.003)],
    ],
    'CYS': [
        ['N', 0, (-0.522, 1.362, -0.000)],
        ['CA', 0, (0.000, 0.000, 0.000)],
        ['C', 0, (1.524, 0.000, 0.000)],
        ['CB', 0, (-0.519, -0.773, -1.212)],
        ['O', 3, (0.625, 1.062, -0.000)],
        ['SG', 4, (0.728, 1.653, 0.000)],
    ],
    'GLN': [
        ['N', 0, (-0.526, 1.361, -0.000)],
        ['CA', 0, (0.000, 0.000, 0.000)],
        ['C', 0, (1.526, 0.000, 0.000)],
        ['CB', 0, (-0.525, -0.779, -1.207)],
        ['O', 3, (0.626, 1.062, -0.000)],
        ['CG', 4, (0.615, 1.393, 0.000)],
        ['CD', 5, (0.587, 1.399, -0.000)],
        ['NE2', 6, (0.593, -1.189, -0.001)],
        ['OE1', 6, (0.634, 1.060, 0.000)],
    ],
    'GLU': [
        ['N', 0, (-0.528, 1.361, 0.000)],
        ['CA', 0, (0.000, 0.000, 0.000)],
        ['C', 0, (1.526, -0.000, -0.000)],
        ['CB', 0, (-0.526, -0.781, -1.207)],
        ['O', 3, (0.626, 1.062, 0.000)],
        ['CG', 4, (0.615, 1.392, 0.000)],
        ['CD', 5, (0.600, 1.397, 0.000)],
        ['OE1', 6, (0.607, 1.095, -0.000)],
        ['OE2', 6, (0.589, -1.104, -0.001)],
    ],
    'GLY': [
        ['N', 0, (-0.572, 1.337, 0.000)],
        ['CA', 0, (0.000, 0.000, 0.000)],
        ['C', 0, (1.517, -0.000, -0.000)],
        ['O', 3, (0.626, 1.062, -0.000)],
    ],
    'HIS': [
        ['N', 0, (-0.527, 1.360, 0.000)],
        ['CA', 0, (0.000, 0.000, 0.000)],
        ['C', 0, (1.525, 0.000, 0.000)],
        ['CB', 0, (-0.525, -0.778, -1.208)],
        ['O', 3, (0.625, 1.063, 0.000)],
        ['CG', 4, (0.600, 1.370, -0.000)],
        ['CD2', 5, (0.889, -1.021, 0.003)],
        ['ND1', 5, (0.744, 1.160, -0.000)],
        ['CE1', 5, (2.030, 0.851, 0.002)],
        ['NE2', 5, (2.145, -0.466, 0.004)],
    ],
    'ILE': [
        ['N', 0, (-0.493, 1.373, -0.000)],
        ['CA', 0, (0.000, 0.000, 0.000)],
        ['C', 0, (1.527, -0.000, -0.000)],
        ['CB', 0, (-0.536, -0.793, -1.213)],
        ['O', 3, (0.627, 1.062, -0.000)],
        ['CG1', 4, (0.534, 1.437, -0.000)],
        ['CG2', 4, (0.540, -0.785, -1.199)],
        ['CD1', 5, (0.619, 1.391, 0.000)],
    ],
    'LEU': [
        ['N', 0, (-0.520, 1.363, 0.000)],
        ['CA', 0, (0.000, 0.000, 0.000)],
        ['C', 0, (1.525, -0.000, -0.000)],
        ['CB', 0, (-0.522, -0.773, -1.214)],
        ['O', 3, (0.625, 1.063, -0.000)],
        ['CG', 4, (0.678, 1.371, 0.000)],
        ['CD1', 5, (0.530, 1.430, -0.000)],
        ['CD2', 5, (0.535, -0.774, 1.200)],
    ],
    'LYS': [
        ['N', 0, (-0.526, 1.362, -0.000)],
        ['CA', 0, (0.000, 0.000, 0.000)],
        ['C', 0, (1.526, 0.000, 0.000)],
        ['CB', 0, (-0.524, -0.778, -1.208)],
        ['O', 3, (0.626, 1.062, -0.000)],
        ['CG', 4, (0.619, 1.390, 0.000)],
        ['CD', 5, (0.559, 1.417, 0.000)],
        ['CE', 6, (0.560, 1.416, 0.000)],
        ['NZ', 7, (0.554, 1.387, 0.000)],
    ],
    'MET': [
        ['N', 0, (-0.521, 1.364, -0.000)],
        ['CA', 0, (0.000, 0.000, 0.000)],
        ['C', 0, (1.525, 0.000, 0.000)],
        ['CB', 0, (-0.523, -0.776, -1.210)],
        ['O', 3, (0.625, 1.062, -0.000)],
        ['CG', 4, (0.613, 1.391, -0.000)],
        ['SD', 5, (0.703, 1.695, 0.000)],
        ['CE', 6, (0.320, 1.786, -0.000)],
    ],
    'PHE': [
        ['N', 0, (-0.518, 1.363, 0.000)],
        ['CA', 0, (0.000, 0.000, 0.000)],
        ['C', 0, (1.524, 0.000, -0.000)],
        ['CB', 0, (-0.525, -0.776, -1.212)],
        ['O', 3, (0.626, 1.062, -0.000)],
        ['CG', 4, (0.607, 1.377, 0.000)],
        ['CD1', 5, (0.709, 1.195, -0.000)],
        ['CD2', 5, (0.706, -1.196, 0.000)],
        ['CE1', 5, (2.102, 1.198, -0.000)],
        ['CE2', 5, (2.098, -1.201, -0.000)],
        ['CZ', 5, (2.794, -0.003, -0.001)],
    ],
    'PRO': [
        ['N', 0, (-0.566, 1.351, -0.000)],
        ['CA', 0, (0.000, 0.000, 0.000)],
        ['C', 0, (1.527, -0.000, 0.000)],
        ['CB', 0, (-0.546, -0.611, -1.293)],
        ['O', 3, (0.621, 1.066, 0.000)],
        ['CG', 4, (0.382, 1.445, 0.0)],
        # ['CD', 5, (0.427, 1.440, 0.0)],
        ['CD', 5, (0.477, 1.424, 0.0)],  # manually made angle 2 degrees larger
    ],
    'SER': [
        ['N', 0, (-0.529, 1.360, -0.000)],
        ['CA', 0, (0.000, 0.000, 0.000)],
        ['C', 0, (1.525, -0.000, -0.000)],
        ['CB', 0, (-0.518, -0.777, -1.211)],
        ['O', 3, (0.626, 1.062, -0.000)],
        ['OG', 4, (0.503, 1.325, 0.000)],
    ],
    'THR': [
        ['N', 0, (-0.517, 1.364, 0.000)],
        ['CA', 0, (0.000, 0.000, 0.000)],
        ['C', 0, (1.526, 0.000, -0.000)],
        ['CB', 0, (-0.516, -0.793, -1.215)],
        ['O', 3, (0.626, 1.062, 0.000)],
        ['CG2', 4, (0.550, -0.718, -1.228)],
        ['OG1', 4, (0.472, 1.353, 0.000)],
    ],
    'TRP': [
        ['N', 0, (-0.521, 1.363, 0.000)],
        ['CA', 0, (0.000, 0.000, 0.000)],
        ['C', 0, (1.525, -0.000, 0.000)],
        ['CB', 0, (-0.523, -0.776, -1.212)],
        ['O', 3, (0.627, 1.062, 0.000)],
        ['CG', 4, (0.609, 1.370, -0.000)],
        ['CD1', 5, (0.824, 1.091, 0.000)],
        ['CD2', 5, (0.854, -1.148, -0.005)],
        ['CE2', 5, (2.186, -0.678, -0.007)],
        ['CE3', 5, (0.622, -2.530, -0.007)],
        ['NE1', 5, (2.140, 0.690, -0.004)],
        ['CH2', 5, (3.028, -2.890, -0.013)],
        ['CZ2', 5, (3.283, -1.543, -0.011)],
        ['CZ3', 5, (1.715, -3.389, -0.011)],
    ],
    'TYR': [
        ['N', 0, (-0.522, 1.362, 0.000)],
        ['CA', 0, (0.000, 0.000, 0.000)],
        ['C', 0, (1.524, -0.000, -0.000)],
        ['CB', 0, (-0.522, -0.776, -1.213)],
        ['O', 3, (0.627, 1.062, -0.000)],
        ['CG', 4, (0.607, 1.382, -0.000)],
        ['CD1', 5, (0.716, 1.195, -0.000)],
        ['CD2', 5, (0.713, -1.194, -0.001)],
        ['CE1', 5, (2.107, 1.200, -0.002)],
        ['CE2', 5, (2.104, -1.201, -0.003)],
        ['OH', 5, (4.168, -0.002, -0.005)],
        ['CZ', 5, (2.791, -0.001, -0.003)],
    ],
    'VAL': [
        ['N', 0, (-0.494, 1.373, -0.000)],
        ['CA', 0, (0.000, 0.000, 0.000)],
        ['C', 0, (1.527, -0.000, -0.000)],
        ['CB', 0, (-0.533, -0.795, -1.213)],
        ['O', 3, (0.627, 1.062, -0.000)],
        ['CG1', 4, (0.540, 1.429, -0.000)],
        ['CG2', 4, (0.533, -0.776, 1.203)],
    ],
}

# A list of atoms (excluding hydrogen) for each AA type. PDB naming convention.
residue_atoms = {
    'ALA': ['C', 'CA', 'CB', 'N', 'O'],
    'ARG': ['C', 'CA', 'CB', 'CG', 'CD', 'CZ', 'N', 'NE', 'O', 'NH1', 'NH2'],
    'ASP': ['C', 'CA', 'CB', 'CG', 'N', 'O', 'OD1', 'OD2'],
    'ASN': ['C', 'CA', 'CB', 'CG', 'N', 'ND2', 'O', 'OD1'],
    'CYS': ['C', 'CA', 'CB', 'N', 'O', 'SG'],
    'GLU': ['C', 'CA', 'CB', 'CG', 'CD', 'N', 'O', 'OE1', 'OE2'],
    'GLN': ['C', 'CA', 'CB', 'CG', 'CD', 'N', 'NE2', 'O', 'OE1'],
    'GLY': ['C', 'CA', 'N', 'O'],
    'HIS': ['C', 'CA', 'CB', 'CG', 'CD2', 'CE1', 'N', 'ND1', 'NE2', 'O'],
    'ILE': ['C', 'CA', 'CB', 'CG1', 'CG2', 'CD1', 'N', 'O'],
    'LEU': ['C', 'CA', 'CB', 'CG', 'CD1', 'CD2', 'N', 'O'],
    'LYS': ['C', 'CA', 'CB', 'CG', 'CD', 'CE', 'N', 'NZ', 'O'],
    'MET': ['C', 'CA', 'CB', 'CG', 'CE', 'N', 'O', 'SD'],
    'PHE': ['C', 'CA', 'CB', 'CG', 'CD1', 'CD2', 'CE1', 'CE2', 'CZ', 'N', 'O'],
    'PRO': ['C', 'CA', 'CB', 'CG', 'CD', 'N', 'O'],
    'SER': ['C', 'CA', 'CB', 'N', 'O', 'OG'],
    'THR': ['C', 'CA', 'CB', 'CG2', 'N', 'O', 'OG1'],
    'TRP': ['C', 'CA', 'CB', 'CG', 'CD1', 'CD2', 'CE2', 'CE3', 'CZ2', 'CZ3',
            'CH2', 'N', 'NE1', 'O'],
    'TYR': ['C', 'CA', 'CB', 'CG', 'CD1', 'CD2', 'CE1', 'CE2', 'CZ', 'N', 'O',
            'OH'],
    'VAL': ['C', 'CA', 'CB', 'CG1', 'CG2', 'N', 'O']
}

# Naming swaps for ambiguous atom names.
# Due to symmetries in the amino acids the naming of atoms is ambiguous in
# 4 of the 20 amino acids.
# (The LDDT paper lists 7 amino acids as ambiguous, but the naming ambiguities
# in LEU, VAL and ARG can be resolved by using the 3d constellations of
# the 'ambiguous' atoms and their neighbours)
residue_atom_renaming_swaps = {
    'ASP': {'OD1': 'OD2'},
    'GLU': {'OE1': 'OE2'},
    'PHE': {'CD1': 'CD2', 'CE1': 'CE2'},
    'TYR': {'CD1': 'CD2', 'CE1': 'CE2'},
}

# Van der Waals radii [Angstroem] of the atoms (from Wikipedia)
van_der_waals_radius = {
    'C': 1.7,
    'N': 1.55,
    'O': 1.52,
    'S': 1.8,
}

Bond = collections.namedtuple(
    'Bond', ['atom1_name', 'atom2_name', 'length', 'stddev'])
BondAngle = collections.namedtuple(
    'BondAngle',
    ['atom1_name', 'atom2_name', 'atom3name', 'angle_rad', 'stddev'])


@functools.lru_cache(maxsize=None)
def load_stereo_chemical_props() -> Tuple[Mapping[str, List[Bond]],
                                          Mapping[str, List[Bond]],
                                          Mapping[str, List[BondAngle]]]:
  """Load stereo_chemical_props.txt into a nice structure.

  Load literature values for bond lengths and bond angles and translate
  bond angles into the length of the opposite edge of the triangle
  ("residue_virtual_bonds").

  Returns:
    residue_bonds: Dict that maps resname -> list of Bond tuples.
    residue_virtual_bonds: Dict that maps resname -> list of Bond tuples.
    residue_bond_angles: Dict that maps resname -> list of BondAngle tuples.
  """
<<<<<<< HEAD
  stereo_chemical_props_path = (
          pathlib.Path(__file__).parent.resolve() / 'stereo_chemical_props.txt')
=======
  stereo_chemical_props_path = os.path.join(
      os.path.dirname(os.path.abspath(__file__)), 'stereo_chemical_props.txt'
  )
>>>>>>> be37a41d
  with open(stereo_chemical_props_path, 'rt') as f:
    stereo_chemical_props = f.read()
  lines_iter = iter(stereo_chemical_props.splitlines())
  # Load bond lengths.
  residue_bonds = {}
  next(lines_iter)  # Skip header line.
  for line in lines_iter:
    if line.strip() == '-':
      break
    bond, resname, length, stddev = line.split()
    atom1, atom2 = bond.split('-')
    if resname not in residue_bonds:
      residue_bonds[resname] = []
    residue_bonds[resname].append(
        Bond(atom1, atom2, float(length), float(stddev)))
  residue_bonds['UNK'] = []

  # Load bond angles.
  residue_bond_angles = {}
  next(lines_iter)  # Skip empty line.
  next(lines_iter)  # Skip header line.
  for line in lines_iter:
    if line.strip() == '-':
      break
    bond, resname, angle_degree, stddev_degree = line.split()
    atom1, atom2, atom3 = bond.split('-')
    if resname not in residue_bond_angles:
      residue_bond_angles[resname] = []
    residue_bond_angles[resname].append(
        BondAngle(atom1, atom2, atom3,
                  float(angle_degree) / 180. * np.pi,
                  float(stddev_degree) / 180. * np.pi))
  residue_bond_angles['UNK'] = []

  def make_bond_key(atom1_name, atom2_name):
    """Unique key to lookup bonds."""
    return '-'.join(sorted([atom1_name, atom2_name]))

  # Translate bond angles into distances ("virtual bonds").
  residue_virtual_bonds = {}
  for resname, bond_angles in residue_bond_angles.items():
    # Create a fast lookup dict for bond lengths.
    bond_cache = {}
    for b in residue_bonds[resname]:
      bond_cache[make_bond_key(b.atom1_name, b.atom2_name)] = b
    residue_virtual_bonds[resname] = []
    for ba in bond_angles:
      bond1 = bond_cache[make_bond_key(ba.atom1_name, ba.atom2_name)]
      bond2 = bond_cache[make_bond_key(ba.atom2_name, ba.atom3name)]

      # Compute distance between atom1 and atom3 using the law of cosines
      # c^2 = a^2 + b^2 - 2ab*cos(gamma).
      gamma = ba.angle_rad
      length = np.sqrt(bond1.length**2 + bond2.length**2
                       - 2 * bond1.length * bond2.length * np.cos(gamma))

      # Propagation of uncertainty assuming uncorrelated errors.
      dl_outer = 0.5 / length
      dl_dgamma = (2 * bond1.length * bond2.length * np.sin(gamma)) * dl_outer
      dl_db1 = (2 * bond1.length - 2 * bond2.length * np.cos(gamma)) * dl_outer
      dl_db2 = (2 * bond2.length - 2 * bond1.length * np.cos(gamma)) * dl_outer
      stddev = np.sqrt((dl_dgamma * ba.stddev)**2 +
                       (dl_db1 * bond1.stddev)**2 +
                       (dl_db2 * bond2.stddev)**2)
      residue_virtual_bonds[resname].append(
          Bond(ba.atom1_name, ba.atom3name, length, stddev))

  return (residue_bonds,
          residue_virtual_bonds,
          residue_bond_angles)


# Between-residue bond lengths for general bonds (first element) and for Proline
# (second element).
between_res_bond_length_c_n = [1.329, 1.341]
between_res_bond_length_stddev_c_n = [0.014, 0.016]

# Between-residue cos_angles.
between_res_cos_angles_c_n_ca = [-0.5203, 0.0353]  # degrees: 121.352 +- 2.315
between_res_cos_angles_ca_c_n = [-0.4473, 0.0311]  # degrees: 116.568 +- 1.995

# This mapping is used when we need to store atom data in a format that requires
# fixed atom data size for every residue (e.g. a numpy array).
atom_types = [
    'N', 'CA', 'C', 'CB', 'O', 'CG', 'CG1', 'CG2', 'OG', 'OG1', 'SG', 'CD',
    'CD1', 'CD2', 'ND1', 'ND2', 'OD1', 'OD2', 'SD', 'CE', 'CE1', 'CE2', 'CE3',
    'NE', 'NE1', 'NE2', 'OE1', 'OE2', 'CH2', 'NH1', 'NH2', 'OH', 'CZ', 'CZ2',
    'CZ3', 'NZ', 'OXT'
]
atom_order = {atom_type: i for i, atom_type in enumerate(atom_types)}
atom_type_num = len(atom_types)  # := 37.

# A compact atom encoding with 14 columns
# pylint: disable=line-too-long
# pylint: disable=bad-whitespace
restype_name_to_atom14_names = {
    'ALA': ['N', 'CA', 'C', 'O', 'CB', '',    '',    '',    '',    '',    '',    '',    '',    ''],
    'ARG': ['N', 'CA', 'C', 'O', 'CB', 'CG',  'CD',  'NE',  'CZ',  'NH1', 'NH2', '',    '',    ''],
    'ASN': ['N', 'CA', 'C', 'O', 'CB', 'CG',  'OD1', 'ND2', '',    '',    '',    '',    '',    ''],
    'ASP': ['N', 'CA', 'C', 'O', 'CB', 'CG',  'OD1', 'OD2', '',    '',    '',    '',    '',    ''],
    'CYS': ['N', 'CA', 'C', 'O', 'CB', 'SG',  '',    '',    '',    '',    '',    '',    '',    ''],
    'GLN': ['N', 'CA', 'C', 'O', 'CB', 'CG',  'CD',  'OE1', 'NE2', '',    '',    '',    '',    ''],
    'GLU': ['N', 'CA', 'C', 'O', 'CB', 'CG',  'CD',  'OE1', 'OE2', '',    '',    '',    '',    ''],
    'GLY': ['N', 'CA', 'C', 'O', '',   '',    '',    '',    '',    '',    '',    '',    '',    ''],
    'HIS': ['N', 'CA', 'C', 'O', 'CB', 'CG',  'ND1', 'CD2', 'CE1', 'NE2', '',    '',    '',    ''],
    'ILE': ['N', 'CA', 'C', 'O', 'CB', 'CG1', 'CG2', 'CD1', '',    '',    '',    '',    '',    ''],
    'LEU': ['N', 'CA', 'C', 'O', 'CB', 'CG',  'CD1', 'CD2', '',    '',    '',    '',    '',    ''],
    'LYS': ['N', 'CA', 'C', 'O', 'CB', 'CG',  'CD',  'CE',  'NZ',  '',    '',    '',    '',    ''],
    'MET': ['N', 'CA', 'C', 'O', 'CB', 'CG',  'SD',  'CE',  '',    '',    '',    '',    '',    ''],
    'PHE': ['N', 'CA', 'C', 'O', 'CB', 'CG',  'CD1', 'CD2', 'CE1', 'CE2', 'CZ',  '',    '',    ''],
    'PRO': ['N', 'CA', 'C', 'O', 'CB', 'CG',  'CD',  '',    '',    '',    '',    '',    '',    ''],
    'SER': ['N', 'CA', 'C', 'O', 'CB', 'OG',  '',    '',    '',    '',    '',    '',    '',    ''],
    'THR': ['N', 'CA', 'C', 'O', 'CB', 'OG1', 'CG2', '',    '',    '',    '',    '',    '',    ''],
    'TRP': ['N', 'CA', 'C', 'O', 'CB', 'CG',  'CD1', 'CD2', 'NE1', 'CE2', 'CE3', 'CZ2', 'CZ3', 'CH2'],
    'TYR': ['N', 'CA', 'C', 'O', 'CB', 'CG',  'CD1', 'CD2', 'CE1', 'CE2', 'CZ',  'OH',  '',    ''],
    'VAL': ['N', 'CA', 'C', 'O', 'CB', 'CG1', 'CG2', '',    '',    '',    '',    '',    '',    ''],
    'UNK': ['',  '',   '',  '',  '',   '',    '',    '',    '',    '',    '',    '',    '',    ''],

}
# pylint: enable=line-too-long
# pylint: enable=bad-whitespace


# This is the standard residue order when coding AA type as a number.
# Reproduce it by taking 3-letter AA codes and sorting them alphabetically.
restypes = [
    'A', 'R', 'N', 'D', 'C', 'Q', 'E', 'G', 'H', 'I', 'L', 'K', 'M', 'F', 'P',
    'S', 'T', 'W', 'Y', 'V'
]
restype_order = {restype: i for i, restype in enumerate(restypes)}
restype_num = len(restypes)  # := 20.
unk_restype_index = restype_num  # Catch-all index for unknown restypes.

restypes_with_x = restypes + ['X']
restype_order_with_x = {restype: i for i, restype in enumerate(restypes_with_x)}


def sequence_to_onehot(
    sequence: str,
    mapping: Mapping[str, int],
    map_unknown_to_x: bool = False) -> np.ndarray:
  """Maps the given sequence into a one-hot encoded matrix.

  Args:
    sequence: An amino acid sequence.
    mapping: A dictionary mapping amino acids to integers.
    map_unknown_to_x: If True, any amino acid that is not in the mapping will be
      mapped to the unknown amino acid 'X'. If the mapping doesn't contain
      amino acid 'X', an error will be thrown. If False, any amino acid not in
      the mapping will throw an error.

  Returns:
    A numpy array of shape (seq_len, num_unique_aas) with one-hot encoding of
    the sequence.

  Raises:
    ValueError: If the mapping doesn't contain values from 0 to
      num_unique_aas - 1 without any gaps.
  """
  num_entries = max(mapping.values()) + 1

  if sorted(set(mapping.values())) != list(range(num_entries)):
    raise ValueError('The mapping must have values from 0 to num_unique_aas-1 '
                     'without any gaps. Got: %s' % sorted(mapping.values()))

  one_hot_arr = np.zeros((len(sequence), num_entries), dtype=np.int32)

  for aa_index, aa_type in enumerate(sequence):
    if map_unknown_to_x:
      if aa_type.isalpha() and aa_type.isupper():
        aa_id = mapping.get(aa_type, mapping['X'])
      else:
        raise ValueError(f'Invalid character in the sequence: {aa_type}')
    else:
      aa_id = mapping[aa_type]
    one_hot_arr[aa_index, aa_id] = 1

  return one_hot_arr


restype_1to3 = {
    'A': 'ALA',
    'R': 'ARG',
    'N': 'ASN',
    'D': 'ASP',
    'C': 'CYS',
    'Q': 'GLN',
    'E': 'GLU',
    'G': 'GLY',
    'H': 'HIS',
    'I': 'ILE',
    'L': 'LEU',
    'K': 'LYS',
    'M': 'MET',
    'F': 'PHE',
    'P': 'PRO',
    'S': 'SER',
    'T': 'THR',
    'W': 'TRP',
    'Y': 'TYR',
    'V': 'VAL',
}


# NB: restype_3to1 differs from Bio.PDB.protein_letters_3to1 by being a simple
# 1-to-1 mapping of 3 letter names to one letter names. The latter contains
# many more, and less common, three letter names as keys and maps many of these
# to the same one letter name (including 'X' and 'U' which we don't use here).
restype_3to1 = {v: k for k, v in restype_1to3.items()}

# Define a restype name for all unknown residues.
unk_restype = 'UNK'

resnames = [restype_1to3[r] for r in restypes] + [unk_restype]
resname_to_idx = {resname: i for i, resname in enumerate(resnames)}


# The mapping here uses hhblits convention, so that B is mapped to D, J and O
# are mapped to X, U is mapped to C, and Z is mapped to E. Other than that the
# remaining 20 amino acids are kept in alphabetical order.
# There are 2 non-amino acid codes, X (representing any amino acid) and
# "-" representing a missing amino acid in an alignment.  The id for these
# codes is put at the end (20 and 21) so that they can easily be ignored if
# desired.
HHBLITS_AA_TO_ID = {
    'A': 0,
    'B': 2,
    'C': 1,
    'D': 2,
    'E': 3,
    'F': 4,
    'G': 5,
    'H': 6,
    'I': 7,
    'J': 20,
    'K': 8,
    'L': 9,
    'M': 10,
    'N': 11,
    'O': 20,
    'P': 12,
    'Q': 13,
    'R': 14,
    'S': 15,
    'T': 16,
    'U': 1,
    'V': 17,
    'W': 18,
    'X': 20,
    'Y': 19,
    'Z': 3,
    '-': 21,
}

# Partial inversion of HHBLITS_AA_TO_ID.
ID_TO_HHBLITS_AA = {
    0: 'A',
    1: 'C',  # Also U.
    2: 'D',  # Also B.
    3: 'E',  # Also Z.
    4: 'F',
    5: 'G',
    6: 'H',
    7: 'I',
    8: 'K',
    9: 'L',
    10: 'M',
    11: 'N',
    12: 'P',
    13: 'Q',
    14: 'R',
    15: 'S',
    16: 'T',
    17: 'V',
    18: 'W',
    19: 'Y',
    20: 'X',  # Includes J and O.
    21: '-',
}

restypes_with_x_and_gap = restypes + ['X', '-']
MAP_HHBLITS_AATYPE_TO_OUR_AATYPE = tuple(
    restypes_with_x_and_gap.index(ID_TO_HHBLITS_AA[i])
    for i in range(len(restypes_with_x_and_gap)))


def _make_standard_atom_mask() -> np.ndarray:
  """Returns [num_res_types, num_atom_types] mask array."""
  # +1 to account for unknown (all 0s).
  mask = np.zeros([restype_num + 1, atom_type_num], dtype=np.int32)
  for restype, restype_letter in enumerate(restypes):
    restype_name = restype_1to3[restype_letter]
    atom_names = residue_atoms[restype_name]
    for atom_name in atom_names:
      atom_type = atom_order[atom_name]
      mask[restype, atom_type] = 1
  return mask


STANDARD_ATOM_MASK = _make_standard_atom_mask()


# A one hot representation for the first and second atoms defining the axis
# of rotation for each chi-angle in each residue.
def chi_angle_atom(atom_index: int) -> np.ndarray:
  """Define chi-angle rigid groups via one-hot representations."""
  chi_angles_index = {}
  one_hots = []

  for k, v in chi_angles_atoms.items():
    indices = [atom_types.index(s[atom_index]) for s in v]
    indices.extend([-1]*(4-len(indices)))
    chi_angles_index[k] = indices

  for r in restypes:
    res3 = restype_1to3[r]
    one_hot = np.eye(atom_type_num)[chi_angles_index[res3]]
    one_hots.append(one_hot)

  one_hots.append(np.zeros([4, atom_type_num]))  # Add zeros for residue `X`.
  one_hot = np.stack(one_hots, axis=0)
  one_hot = np.transpose(one_hot, [0, 2, 1])

  return one_hot

chi_atom_1_one_hot = chi_angle_atom(1)
chi_atom_2_one_hot = chi_angle_atom(2)

# An array like chi_angles_atoms but using indices rather than names.
chi_angles_atom_indices = [chi_angles_atoms[restype_1to3[r]] for r in restypes]
chi_angles_atom_indices = tree.map_structure(
    lambda atom_name: atom_order[atom_name], chi_angles_atom_indices)
chi_angles_atom_indices = np.array([
    chi_atoms + ([[0, 0, 0, 0]] * (4 - len(chi_atoms)))
    for chi_atoms in chi_angles_atom_indices])

# Mapping from (res_name, atom_name) pairs to the atom's chi group index
# and atom index within that group.
chi_groups_for_atom = collections.defaultdict(list)
for res_name, chi_angle_atoms_for_res in chi_angles_atoms.items():
  for chi_group_i, chi_group in enumerate(chi_angle_atoms_for_res):
    for atom_i, atom in enumerate(chi_group):
      chi_groups_for_atom[(res_name, atom)].append((chi_group_i, atom_i))
chi_groups_for_atom = dict(chi_groups_for_atom)


def _make_rigid_transformation_4x4(ex, ey, translation):
  """Create a rigid 4x4 transformation matrix from two axes and transl."""
  # Normalize ex.
  ex_normalized = ex / np.linalg.norm(ex)

  # make ey perpendicular to ex
  ey_normalized = ey - np.dot(ey, ex_normalized) * ex_normalized
  ey_normalized /= np.linalg.norm(ey_normalized)

  # compute ez as cross product
  eznorm = np.cross(ex_normalized, ey_normalized)
  m = np.stack([ex_normalized, ey_normalized, eznorm, translation]).transpose()
  m = np.concatenate([m, [[0., 0., 0., 1.]]], axis=0)
  return m


# create an array with (restype, atomtype) --> rigid_group_idx
# and an array with (restype, atomtype, coord) for the atom positions
# and compute affine transformation matrices (4,4) from one rigid group to the
# previous group
restype_atom37_to_rigid_group = np.zeros([21, 37], dtype=np.int)
restype_atom37_mask = np.zeros([21, 37], dtype=np.float32)
restype_atom37_rigid_group_positions = np.zeros([21, 37, 3], dtype=np.float32)
restype_atom14_to_rigid_group = np.zeros([21, 14], dtype=np.int)
restype_atom14_mask = np.zeros([21, 14], dtype=np.float32)
restype_atom14_rigid_group_positions = np.zeros([21, 14, 3], dtype=np.float32)
restype_rigid_group_default_frame = np.zeros([21, 8, 4, 4], dtype=np.float32)


def _make_rigid_group_constants():
  """Fill the arrays above."""
  for restype, restype_letter in enumerate(restypes):
    resname = restype_1to3[restype_letter]
    for atomname, group_idx, atom_position in rigid_group_atom_positions[
        resname]:
      atomtype = atom_order[atomname]
      restype_atom37_to_rigid_group[restype, atomtype] = group_idx
      restype_atom37_mask[restype, atomtype] = 1
      restype_atom37_rigid_group_positions[restype, atomtype, :] = atom_position

      atom14idx = restype_name_to_atom14_names[resname].index(atomname)
      restype_atom14_to_rigid_group[restype, atom14idx] = group_idx
      restype_atom14_mask[restype, atom14idx] = 1
      restype_atom14_rigid_group_positions[restype,
                                           atom14idx, :] = atom_position

  for restype, restype_letter in enumerate(restypes):
    resname = restype_1to3[restype_letter]
    atom_positions = {name: np.array(pos) for name, _, pos
                      in rigid_group_atom_positions[resname]}

    # backbone to backbone is the identity transform
    restype_rigid_group_default_frame[restype, 0, :, :] = np.eye(4)

    # pre-omega-frame to backbone (currently dummy identity matrix)
    restype_rigid_group_default_frame[restype, 1, :, :] = np.eye(4)

    # phi-frame to backbone
    mat = _make_rigid_transformation_4x4(
        ex=atom_positions['N'] - atom_positions['CA'],
        ey=np.array([1., 0., 0.]),
        translation=atom_positions['N'])
    restype_rigid_group_default_frame[restype, 2, :, :] = mat

    # psi-frame to backbone
    mat = _make_rigid_transformation_4x4(
        ex=atom_positions['C'] - atom_positions['CA'],
        ey=atom_positions['CA'] - atom_positions['N'],
        translation=atom_positions['C'])
    restype_rigid_group_default_frame[restype, 3, :, :] = mat

    # chi1-frame to backbone
    if chi_angles_mask[restype][0]:
      base_atom_names = chi_angles_atoms[resname][0]
      base_atom_positions = [atom_positions[name] for name in base_atom_names]
      mat = _make_rigid_transformation_4x4(
          ex=base_atom_positions[2] - base_atom_positions[1],
          ey=base_atom_positions[0] - base_atom_positions[1],
          translation=base_atom_positions[2])
      restype_rigid_group_default_frame[restype, 4, :, :] = mat

    # chi2-frame to chi1-frame
    # chi3-frame to chi2-frame
    # chi4-frame to chi3-frame
    # luckily all rotation axes for the next frame start at (0,0,0) of the
    # previous frame
    for chi_idx in range(1, 4):
      if chi_angles_mask[restype][chi_idx]:
        axis_end_atom_name = chi_angles_atoms[resname][chi_idx][2]
        axis_end_atom_position = atom_positions[axis_end_atom_name]
        mat = _make_rigid_transformation_4x4(
            ex=axis_end_atom_position,
            ey=np.array([-1., 0., 0.]),
            translation=axis_end_atom_position)
        restype_rigid_group_default_frame[restype, 4 + chi_idx, :, :] = mat


_make_rigid_group_constants()


def make_atom14_dists_bounds(overlap_tolerance=1.5,
                             bond_length_tolerance_factor=15):
  """compute upper and lower bounds for bonds to assess violations."""
  restype_atom14_bond_lower_bound = np.zeros([21, 14, 14], np.float32)
  restype_atom14_bond_upper_bound = np.zeros([21, 14, 14], np.float32)
  restype_atom14_bond_stddev = np.zeros([21, 14, 14], np.float32)
  residue_bonds, residue_virtual_bonds, _ = load_stereo_chemical_props()
  for restype, restype_letter in enumerate(restypes):
    resname = restype_1to3[restype_letter]
    atom_list = restype_name_to_atom14_names[resname]

    # create lower and upper bounds for clashes
    for atom1_idx, atom1_name in enumerate(atom_list):
      if not atom1_name:
        continue
      atom1_radius = van_der_waals_radius[atom1_name[0]]
      for atom2_idx, atom2_name in enumerate(atom_list):
        if (not atom2_name) or atom1_idx == atom2_idx:
          continue
        atom2_radius = van_der_waals_radius[atom2_name[0]]
        lower = atom1_radius + atom2_radius - overlap_tolerance
        upper = 1e10
        restype_atom14_bond_lower_bound[restype, atom1_idx, atom2_idx] = lower
        restype_atom14_bond_lower_bound[restype, atom2_idx, atom1_idx] = lower
        restype_atom14_bond_upper_bound[restype, atom1_idx, atom2_idx] = upper
        restype_atom14_bond_upper_bound[restype, atom2_idx, atom1_idx] = upper

    # overwrite lower and upper bounds for bonds and angles
    for b in residue_bonds[resname] + residue_virtual_bonds[resname]:
      atom1_idx = atom_list.index(b.atom1_name)
      atom2_idx = atom_list.index(b.atom2_name)
      lower = b.length - bond_length_tolerance_factor * b.stddev
      upper = b.length + bond_length_tolerance_factor * b.stddev
      restype_atom14_bond_lower_bound[restype, atom1_idx, atom2_idx] = lower
      restype_atom14_bond_lower_bound[restype, atom2_idx, atom1_idx] = lower
      restype_atom14_bond_upper_bound[restype, atom1_idx, atom2_idx] = upper
      restype_atom14_bond_upper_bound[restype, atom2_idx, atom1_idx] = upper
      restype_atom14_bond_stddev[restype, atom1_idx, atom2_idx] = b.stddev
      restype_atom14_bond_stddev[restype, atom2_idx, atom1_idx] = b.stddev
  return {'lower_bound': restype_atom14_bond_lower_bound,  # shape (21,14,14)
          'upper_bound': restype_atom14_bond_upper_bound,  # shape (21,14,14)
          'stddev': restype_atom14_bond_stddev,  # shape (21,14,14)
         }<|MERGE_RESOLUTION|>--- conflicted
+++ resolved
@@ -404,14 +404,8 @@
     residue_virtual_bonds: Dict that maps resname -> list of Bond tuples.
     residue_bond_angles: Dict that maps resname -> list of BondAngle tuples.
   """
-<<<<<<< HEAD
   stereo_chemical_props_path = (
           pathlib.Path(__file__).parent.resolve() / 'stereo_chemical_props.txt')
-=======
-  stereo_chemical_props_path = os.path.join(
-      os.path.dirname(os.path.abspath(__file__)), 'stereo_chemical_props.txt'
-  )
->>>>>>> be37a41d
   with open(stereo_chemical_props_path, 'rt') as f:
     stereo_chemical_props = f.read()
   lines_iter = iter(stereo_chemical_props.splitlines())
