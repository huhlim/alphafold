--- conflicted
+++ resolved
@@ -55,12 +55,8 @@
   index: int
   name: str
   aligned_cols: int
-<<<<<<< HEAD
   sequence_identity: float
-  sum_probs: float
-=======
   sum_probs: Optional[float]
->>>>>>> be37a41d
   query: str
   hit_sequence: str
   indices_query: List[int]
@@ -420,13 +416,7 @@
     raise RuntimeError(
         'Could not parse section: %s. Expected this: \n%s to contain summary.' %
         (detailed_lines, detailed_lines[2]))
-<<<<<<< HEAD
-  (prob_true, e_value, _, aligned_cols, sequence_identity, _, sum_probs,
-   neff) = [float(x) for x in match.groups()]
-=======
-  (_, _, _, aligned_cols, _, _, sum_probs, _) = [float(x)
-                                                 for x in match.groups()]
->>>>>>> be37a41d
+  (_, _, _, aligned_cols, sequence_identity, _, sum_probs, _) = [float(x) for x in match.groups()]
 
   # The next section reads the detailed comparisons. These are in a 'human
   # readable' format which has a fixed length. The strategy employed is to
