--- conflicted
+++ resolved
@@ -912,12 +912,8 @@
           query_sequence=query_sequence,
           hit=hit,
           mmcif_dir=self._mmcif_dir,
-<<<<<<< HEAD
-          max_template_date=template_cutoff_date,
           max_sequence_identity=self._max_sequence_identity,
-=======
           max_template_date=self._max_template_date,
->>>>>>> be37a41d
           release_dates=self._release_dates,
           obsolete_pdbs=self._obsolete_pdbs,
           strict_error_check=self._strict_error_check,
@@ -984,6 +980,7 @@
           query_sequence=query_sequence,
           hit=hit,
           mmcif_dir=self._mmcif_dir,
+          max_sequence_identity=self._max_sequence_identity,
           max_template_date=self._max_template_date,
           release_dates=self._release_dates,
           obsolete_pdbs=self._obsolete_pdbs,
@@ -1030,4 +1027,22 @@
           'template_sum_probs': np.array([0], dtype=np.float32)
       }
     return TemplateSearchResult(
-        features=template_features, errors=errors, warnings=warnings)+        features=template_features, errors=errors, warnings=warnings)
+
+def make_null_template_features(query_sequence):
+  num_templates = 0
+  num_res = len(query_sequence)
+  #
+  template_features = {
+      'template_aatype': np.zeros(
+          (num_templates, num_res, len(residue_constants.restypes_with_x_and_gap)),
+          np.float32),
+      'template_all_atom_masks': np.zeros(
+          (num_templates, num_res, residue_constants.atom_type_num), np.float32),
+      'template_all_atom_positions': np.zeros(
+          (num_templates, num_res, residue_constants.atom_type_num, 3), np.float32),
+      'template_domain_names': np.zeros((num_templates), np.object),
+      'template_sequence': np.zeros((num_templates), np.object),
+      'template_sum_probs': np.zeros((num_templates), dtype=np.float32)
+  }
+  return template_features