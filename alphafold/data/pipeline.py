# Copyright 2021 DeepMind Technologies Limited
#
# Licensed under the Apache License, Version 2.0 (the "License");
# you may not use this file except in compliance with the License.
# You may obtain a copy of the License at
#
#      http://www.apache.org/licenses/LICENSE-2.0
#
# Unless required by applicable law or agreed to in writing, software
# distributed under the License is distributed on an "AS IS" BASIS,
# WITHOUT WARRANTIES OR CONDITIONS OF ANY KIND, either express or implied.
# See the License for the specific language governing permissions and
# limitations under the License.

"""Functions for building the input features for the AlphaFold model."""

import os
from typing import Any, Mapping, MutableMapping, Optional, Sequence, Union
from absl import logging
from alphafold.common import residue_constants
from alphafold.data import msa_identifiers
from alphafold.data import parsers
from alphafold.data import templates
from alphafold.data.tools import hhblits
from alphafold.data.tools import hhsearch
from alphafold.data.tools import hmmsearch
from alphafold.data.tools import jackhmmer
import numpy as np

# Internal import (7716).

FeatureDict = MutableMapping[str, np.ndarray]
TemplateSearcher = Union[hhsearch.HHSearch, hmmsearch.Hmmsearch]


def make_sequence_features(
    sequence: str, description: str, num_res: int) -> FeatureDict:
  """Constructs a feature dict of sequence features."""
  features = {}
  features['aatype'] = residue_constants.sequence_to_onehot(
      sequence=sequence,
      mapping=residue_constants.restype_order_with_x,
      map_unknown_to_x=True)
  features['between_segment_residues'] = np.zeros((num_res,), dtype=np.int32)
  features['domain_name'] = np.array([description.encode('utf-8')],
                                     dtype=np.object_)
  features['residue_index'] = np.array(range(num_res), dtype=np.int32)
  features['seq_length'] = np.array([num_res] * num_res, dtype=np.int32)
  features['sequence'] = np.array([sequence.encode('utf-8')], dtype=np.object_)
  return features


def make_msa_features(msas: Sequence[parsers.Msa]) -> FeatureDict:
  """Constructs a feature dict of MSA features."""
  if not msas:
    raise ValueError('At least one MSA must be provided.')

  int_msa = []
  deletion_matrix = []
  uniprot_accession_ids = []
  species_ids = []
  seen_sequences = set()
  for msa_index, msa in enumerate(msas):
    if not msa:
      raise ValueError(f'MSA {msa_index} must contain at least one sequence.')
    for sequence_index, sequence in enumerate(msa.sequences):
      if sequence in seen_sequences:
        continue
      seen_sequences.add(sequence)
      int_msa.append(
          [residue_constants.HHBLITS_AA_TO_ID[res] for res in sequence])
      deletion_matrix.append(msa.deletion_matrix[sequence_index])
      identifiers = msa_identifiers.get_identifiers(
          msa.descriptions[sequence_index])
      uniprot_accession_ids.append(
          identifiers.uniprot_accession_id.encode('utf-8'))
      species_ids.append(identifiers.species_id.encode('utf-8'))

  num_res = len(msas[0].sequences[0])
  num_alignments = len(int_msa)
  features = {}
  features['deletion_matrix_int'] = np.array(deletion_matrix, dtype=np.int32)
  features['msa'] = np.array(int_msa, dtype=np.int32)
  features['num_alignments'] = np.array(
      [num_alignments] * num_res, dtype=np.int32)
  features['msa_uniprot_accession_identifiers'] = np.array(
      uniprot_accession_ids, dtype=np.object_)
  features['msa_species_identifiers'] = np.array(species_ids, dtype=np.object_)
  return features

def split_chain(num_res_per_chain, sequence_features):
  PARAM_CHAIN_BREAK = 100
  #
  L_prev = 0
  for L in num_res_per_chain[:-1]:
    sequence_features['residue_index'][L_prev+L:] += PARAM_CHAIN_BREAK
    L_prev += L

def run_msa_tool(msa_runner, input_fasta_path: str, msa_out_path: str,
                 msa_format: str, use_precomputed_msas: bool,
                 ) -> Mapping[str, Any]:
  """Runs an MSA tool, checking if output already exists first."""
  if not use_precomputed_msas or not os.path.exists(msa_out_path):
    result = msa_runner.query(input_fasta_path)[0]
    with open(msa_out_path, 'w') as f:
      f.write(result[msa_format])
  else:
    logging.warning('Reading MSA from file %s', msa_out_path)
    with open(msa_out_path, 'r') as f:
      result = {msa_format: f.read()}
  return result


class DataPipeline:
  """Runs the alignment tools and assembles the input features."""

  def __init__(self,
               jackhmmer_binary_path: str,
               hhblits_binary_path: str,
               uniref90_database_path: str,
               mgnify_database_path: str,
               bfd_database_path: Optional[str],
               uniclust30_database_path: Optional[str],
               small_bfd_database_path: Optional[str],
               template_searcher: TemplateSearcher,
               template_featurizer: templates.TemplateHitFeaturizer,
               use_small_bfd: bool,
               use_msa: bool,
               is_oligomer: bool,
               mgnify_max_hits: int = 501,
               uniref_max_hits: int = 10000,
               use_precomputed_msas: bool = False):
    """Initializes the data pipeline."""
    self._use_small_bfd = use_small_bfd
<<<<<<< HEAD
    self._use_msa = use_msa
    self._is_oligomer = is_oligomer
    #
    if self._use_msa:
        self.jackhmmer_uniref90_runner = jackhmmer.Jackhmmer(
            binary_path=jackhmmer_binary_path,
            database_path=uniref90_database_path)
        if use_small_bfd:
          self.jackhmmer_small_bfd_runner = jackhmmer.Jackhmmer(
              binary_path=jackhmmer_binary_path,
              database_path=small_bfd_database_path)
        else:
          self.hhblits_bfd_uniclust_runner = hhblits.HHBlits(
              binary_path=hhblits_binary_path,
              databases=[bfd_database_path, uniclust30_database_path])
        self.jackhmmer_mgnify_runner = jackhmmer.Jackhmmer(
            binary_path=jackhmmer_binary_path,
            database_path=mgnify_database_path)
        #
        self.hhsearch_pdb70_runner = hhsearch.HHSearch(
            binary_path=hhsearch_binary_path,
            databases=[pdb70_database_path])

    elif template_featurizer is not None:
        self.jackhmmer_uniref90_runner = jackhmmer.Jackhmmer(
            binary_path=jackhmmer_binary_path,
            database_path=uniref90_database_path)
        #
        self.hhsearch_pdb70_runner = hhsearch.HHSearch(
            binary_path=hhsearch_binary_path,
            databases=[pdb70_database_path])
=======
    self.jackhmmer_uniref90_runner = jackhmmer.Jackhmmer(
        binary_path=jackhmmer_binary_path,
        database_path=uniref90_database_path)
    if use_small_bfd:
      self.jackhmmer_small_bfd_runner = jackhmmer.Jackhmmer(
          binary_path=jackhmmer_binary_path,
          database_path=small_bfd_database_path)
    else:
      self.hhblits_bfd_uniclust_runner = hhblits.HHBlits(
          binary_path=hhblits_binary_path,
          databases=[bfd_database_path, uniclust30_database_path])
    self.jackhmmer_mgnify_runner = jackhmmer.Jackhmmer(
        binary_path=jackhmmer_binary_path,
        database_path=mgnify_database_path)
    self.template_searcher = template_searcher
>>>>>>> be37a41d
    self.template_featurizer = template_featurizer
    self.mgnify_max_hits = mgnify_max_hits
    self.uniref_max_hits = uniref_max_hits
    self.use_precomputed_msas = use_precomputed_msas

  def process(self, input_fasta_path: str, input_msa_path: str, msa_output_dir: str) -> FeatureDict:
    """Runs alignment tools on the input sequence and creates features."""
    with open(input_fasta_path) as f:
      input_fasta_str = f.read()
    input_seqs, input_descs = parsers.parse_fasta(input_fasta_str)
    if len(input_seqs) != 1:
<<<<<<< HEAD
      if not self._is_oligomer:
        raise ValueError(
            f'More than one input sequence found in {input_fasta_path}.')
      else:
        input_sequence = ''.join(input_seqs)
        input_description = ''.join(input_descs)
        num_res = len(input_sequence)
        num_res_per_chain = [len(seq) for seq in input_seqs]
    else:
      input_sequence = input_seqs[0]
      input_description = input_descs[0]
      num_res = len(input_sequence)
      num_res_per_chain = [num_res]

    if self._use_msa and (input_msa_path is None):
      # uniref90
      uniref90_out_path = os.path.join(msa_output_dir, 'uniref90_hits.sto')
      if os.path.exists(uniref90_out_path):
        with open(uniref90_out_path) as f:
          jackhmmer_uniref90_result_sto = f.read()
      else:
        jackhmmer_uniref90_result = self.jackhmmer_uniref90_runner.query(
            input_fasta_path)[0]
        jackhmmer_uniref90_result_sto = jackhmmer_uniref90_result['sto']
        with open(uniref90_out_path, 'w') as f:
          f.write(jackhmmer_uniref90_result_sto)

      uniref90_msa, uniref90_deletion_matrix, _ = parsers.parse_stockholm(
          jackhmmer_uniref90_result_sto)
      uniref90_msa_as_a3m = parsers.convert_stockholm_to_a3m(
          jackhmmer_uniref90_result_sto, max_sequences=self.uniref_max_hits)

      # mgnify
      mgnify_out_path = os.path.join(msa_output_dir, 'mgnify_hits.sto')
      if os.path.exists(mgnify_out_path):
        with open(mgnify_out_path) as f:
          jackhmmer_mgnify_result_sto = f.read()
      else:
        jackhmmer_mgnify_result = self.jackhmmer_mgnify_runner.query(
            input_fasta_path)[0]
        jackhmmer_mgnify_result_sto = jackhmmer_mgnify_result['sto']
        with open(mgnify_out_path, 'w') as f:
          f.write(jackhmmer_mgnify_result_sto)

      mgnify_msa, mgnify_deletion_matrix, _ = parsers.parse_stockholm(
          jackhmmer_mgnify_result_sto)
      mgnify_msa = mgnify_msa[:self.mgnify_max_hits]
      mgnify_deletion_matrix = mgnify_deletion_matrix[:self.mgnify_max_hits]

      # pdb70
      hhsearch_result = self.hhsearch_pdb70_runner.query(uniref90_msa_as_a3m)
      hhsearch_hits = parsers.parse_hhr(hhsearch_result)

      # bfd
      if self._use_small_bfd:
        bfd_out_path = os.path.join(msa_output_dir, 'small_bfd_hits.a3m')
        if os.path.exists(bfd_out_path):
          with open(bfd_out_path) as f:
            jackhmmer_small_bfd_result_sto = f.read()
        else:
            jackhmmer_small_bfd_result = self.jackhmmer_small_bfd_runner.query(
                input_fasta_path)[0]
            jackhmmer_small_bfd_result_sto = jackhmmer_small_bfd_result['sto']
            with open(bfd_out_path, 'w') as f:
              f.write(jackhmmer_small_bfd_result_sto)
        bfd_msa, bfd_deletion_matrix, _ = parsers.parse_stockholm(
            jackhmmer_small_bfd_result_sto)
      else:
        bfd_out_path = os.path.join(msa_output_dir, 'bfd_uniclust_hits.a3m')
        if os.path.exists(bfd_out_path):
            with open(bfd_out_path) as f:
                hhblits_bfd_uniclust_result_a3m = f.read()
        else:
            hhblits_bfd_uniclust_result = self.hhblits_bfd_uniclust_runner.query(
                input_fasta_path)
            hhblits_bfd_uniclust_result_a3m = hhblits_bfd_uniclust_result['a3m']
            with open(bfd_out_path, 'w') as f:
              f.write(hhblits_bfd_uniclust_result_a3m)
        bfd_msa, bfd_deletion_matrix = parsers.parse_a3m(
            hhblits_bfd_uniclust_result_a3m)

    elif self.template_featurizer is not None:
      if input_msa_path is None:
        # uniref90
        uniref90_out_path = os.path.join(msa_output_dir, 'uniref90_hits.sto')
        if os.path.exists(uniref90_out_path):
          with open(uniref90_out_path) as f:
            jackhmmer_uniref90_result_sto = f.read()
        else:
          jackhmmer_uniref90_result = self.jackhmmer_uniref90_runner.query(
              input_fasta_path)[0]
          jackhmmer_uniref90_result_sto = jackhmmer_uniref90_result['sto']
          with open(uniref90_out_path, 'w') as f:
            f.write(jackhmmer_uniref90_result_sto)
        #
        uniref90_msa_as_a3m = parsers.convert_stockholm_to_a3m(
            jackhmmer_uniref90_result_sto, max_sequences=self.uniref_max_hits)
        input_msa_a3m = uniref90_msa_as_a3m
      else:
        with open(input_msa_path) as f:
          input_msa_a3m = f.read()
      #
      hhsearch_result = self.hhsearch_pdb70_runner.query(input_msa_a3m)
      hhsearch_hits = parsers.parse_hhr(hhsearch_result)

    if self.template_featurizer is not None:
      templates_result = self.template_featurizer.get_templates(
          query_sequence=input_sequence,
          query_pdb_code=None,
          query_release_date=None,
          hits=hhsearch_hits)
      templates_features = templates_result.features
    else:
      num_templates_ = 0
      #
      templates_features = {}
      templates_features['template_aatype'] = \
              np.zeros([num_templates_, num_res, 22], np.float32)
      templates_features['template_all_atom_masks'] = \
              np.zeros([num_templates_, num_res, 37], np.float32)
      templates_features['template_all_atom_positions'] = \
              np.zeros([num_templates_, num_res, 37, 3], np.float32)
      templates_features['template_domain_names'] = \
              np.zeros([num_templates_], np.float32)
      templates_features['template_sum_probs'] = \
              np.zeros([num_templates_], np.float32)

=======
      raise ValueError(
          f'More than one input sequence found in {input_fasta_path}.')
    input_sequence = input_seqs[0]
    input_description = input_descs[0]
    num_res = len(input_sequence)

    uniref90_out_path = os.path.join(msa_output_dir, 'uniref90_hits.sto')
    jackhmmer_uniref90_result = run_msa_tool(
        self.jackhmmer_uniref90_runner, input_fasta_path, uniref90_out_path,
        'sto', self.use_precomputed_msas)
    mgnify_out_path = os.path.join(msa_output_dir, 'mgnify_hits.sto')
    jackhmmer_mgnify_result = run_msa_tool(
        self.jackhmmer_mgnify_runner, input_fasta_path, mgnify_out_path, 'sto',
        self.use_precomputed_msas)

    msa_for_templates = jackhmmer_uniref90_result['sto']
    msa_for_templates = parsers.truncate_stockholm_msa(
        msa_for_templates, max_sequences=self.uniref_max_hits)
    msa_for_templates = parsers.deduplicate_stockholm_msa(
        msa_for_templates)
    msa_for_templates = parsers.remove_empty_columns_from_stockholm_msa(
        msa_for_templates)

    if self.template_searcher.input_format == 'sto':
      pdb_templates_result = self.template_searcher.query(msa_for_templates)
    elif self.template_searcher.input_format == 'a3m':
      uniref90_msa_as_a3m = parsers.convert_stockholm_to_a3m(msa_for_templates)
      pdb_templates_result = self.template_searcher.query(uniref90_msa_as_a3m)
    else:
      raise ValueError('Unrecognized template input format: '
                       f'{self.template_searcher.input_format}')

    pdb_hits_out_path = os.path.join(
        msa_output_dir, f'pdb_hits.{self.template_searcher.output_format}')
    with open(pdb_hits_out_path, 'w') as f:
      f.write(pdb_templates_result)

    uniref90_msa = parsers.parse_stockholm(jackhmmer_uniref90_result['sto'])
    uniref90_msa = uniref90_msa.truncate(max_seqs=self.uniref_max_hits)
    mgnify_msa = parsers.parse_stockholm(jackhmmer_mgnify_result['sto'])
    mgnify_msa = mgnify_msa.truncate(max_seqs=self.mgnify_max_hits)

    pdb_template_hits = self.template_searcher.get_template_hits(
        output_string=pdb_templates_result, input_sequence=input_sequence)

    if self._use_small_bfd:
      bfd_out_path = os.path.join(msa_output_dir, 'small_bfd_hits.sto')
      jackhmmer_small_bfd_result = run_msa_tool(
          self.jackhmmer_small_bfd_runner, input_fasta_path, bfd_out_path,
          'sto', self.use_precomputed_msas)
      bfd_msa = parsers.parse_stockholm(jackhmmer_small_bfd_result['sto'])
    else:
      bfd_out_path = os.path.join(msa_output_dir, 'bfd_uniclust_hits.a3m')
      hhblits_bfd_uniclust_result = run_msa_tool(
          self.hhblits_bfd_uniclust_runner, input_fasta_path, bfd_out_path,
          'a3m', self.use_precomputed_msas)
      bfd_msa = parsers.parse_a3m(hhblits_bfd_uniclust_result['a3m'])

    templates_result = self.template_featurizer.get_templates(
        query_sequence=input_sequence,
        hits=pdb_template_hits)
>>>>>>> be37a41d

    sequence_features = make_sequence_features(
        sequence=input_sequence,
        description=input_description,
        num_res=num_res)

<<<<<<< HEAD
    if self._use_msa:
      if input_msa_path is None:
        msa_features = make_msa_features(
            msas=(uniref90_msa, bfd_msa, mgnify_msa),
            deletion_matrices=(uniref90_deletion_matrix,
                               bfd_deletion_matrix,
                               mgnify_deletion_matrix))
      else:
        with open(input_msa_path) as f:
          a3m = f.read()
        with open(os.path.join(msa_output_dir, 'input_msa.a3m'), 'wt') as fout:
          fout.write(a3m)
        input_msa, input_deletion_matrix = parsers.parse_a3m(a3m)
        msa_features = make_msa_features(msas=(input_msa,), \
                deletion_matrices=(input_deletion_matrix,))
    else:
      with open(input_fasta_path) as f:
        a3m = f.read()
      with open(os.path.join(msa_output_dir, 'input_seq.a3m'), 'wt') as fout:
        fout.write(a3m)
      seq_msa, seq_deletion_matrix = parsers.parse_a3m(a3m)
      msa_features = make_msa_features(msas=(seq_msa,), \
              deletion_matrices=(seq_deletion_matrix,))

    if self._is_oligomer and len(num_res_per_chain) > 1:
      split_chain(num_res_per_chain, sequence_features)
=======
    msa_features = make_msa_features((uniref90_msa, bfd_msa, mgnify_msa))
>>>>>>> be37a41d

    if self._use_msa:
      if input_msa_path is None:
        logging.info('Uniref90 MSA size: %d sequences.', len(uniref90_msa))
        logging.info('BFD MSA size: %d sequences.', len(bfd_msa))
        logging.info('MGnify MSA size: %d sequences.', len(mgnify_msa))
      else:
        logging.info('Input MSA size: %d sequences.', len(input_msa))
    logging.info('Final (deduplicated) MSA size: %d sequences.',
                 msa_features['num_alignments'][0])
    logging.info('Total number of templates (NB: this can include bad '
                 'templates and is later filtered to top 4): %d.',
                 templates_features['template_domain_names'].shape[0])
    return {**sequence_features, **msa_features, **templates_features}<|MERGE_RESOLUTION|>--- conflicted
+++ resolved
@@ -88,14 +88,6 @@
   features['msa_species_identifiers'] = np.array(species_ids, dtype=np.object_)
   return features
 
-def split_chain(num_res_per_chain, sequence_features):
-  PARAM_CHAIN_BREAK = 100
-  #
-  L_prev = 0
-  for L in num_res_per_chain[:-1]:
-    sequence_features['residue_index'][L_prev+L:] += PARAM_CHAIN_BREAK
-    L_prev += L
-
 def run_msa_tool(msa_runner, input_fasta_path: str, msa_out_path: str,
                  msa_format: str, use_precomputed_msas: bool,
                  ) -> Mapping[str, Any]:
@@ -110,6 +102,13 @@
       result = {msa_format: f.read()}
   return result
 
+def split_chain(num_res_per_chain, sequence_features):
+  PARAM_CHAIN_BREAK = 100
+  #
+  L_prev = 0
+  for L in num_res_per_chain[:-1]:
+    sequence_features['residue_index'][L_prev+L:] += PARAM_CHAIN_BREAK
+    L_prev += L
 
 class DataPipeline:
   """Runs the alignment tools and assembles the input features."""
@@ -125,46 +124,15 @@
                template_searcher: TemplateSearcher,
                template_featurizer: templates.TemplateHitFeaturizer,
                use_small_bfd: bool,
-               use_msa: bool,
-               is_oligomer: bool,
+               use_msa: bool = True,
                mgnify_max_hits: int = 501,
                uniref_max_hits: int = 10000,
                use_precomputed_msas: bool = False):
     """Initializes the data pipeline."""
     self._use_small_bfd = use_small_bfd
-<<<<<<< HEAD
     self._use_msa = use_msa
-    self._is_oligomer = is_oligomer
+    self._use_template = (template_featurizer is not None)
     #
-    if self._use_msa:
-        self.jackhmmer_uniref90_runner = jackhmmer.Jackhmmer(
-            binary_path=jackhmmer_binary_path,
-            database_path=uniref90_database_path)
-        if use_small_bfd:
-          self.jackhmmer_small_bfd_runner = jackhmmer.Jackhmmer(
-              binary_path=jackhmmer_binary_path,
-              database_path=small_bfd_database_path)
-        else:
-          self.hhblits_bfd_uniclust_runner = hhblits.HHBlits(
-              binary_path=hhblits_binary_path,
-              databases=[bfd_database_path, uniclust30_database_path])
-        self.jackhmmer_mgnify_runner = jackhmmer.Jackhmmer(
-            binary_path=jackhmmer_binary_path,
-            database_path=mgnify_database_path)
-        #
-        self.hhsearch_pdb70_runner = hhsearch.HHSearch(
-            binary_path=hhsearch_binary_path,
-            databases=[pdb70_database_path])
-
-    elif template_featurizer is not None:
-        self.jackhmmer_uniref90_runner = jackhmmer.Jackhmmer(
-            binary_path=jackhmmer_binary_path,
-            database_path=uniref90_database_path)
-        #
-        self.hhsearch_pdb70_runner = hhsearch.HHSearch(
-            binary_path=hhsearch_binary_path,
-            databases=[pdb70_database_path])
-=======
     self.jackhmmer_uniref90_runner = jackhmmer.Jackhmmer(
         binary_path=jackhmmer_binary_path,
         database_path=uniref90_database_path)
@@ -180,157 +148,70 @@
         binary_path=jackhmmer_binary_path,
         database_path=mgnify_database_path)
     self.template_searcher = template_searcher
->>>>>>> be37a41d
     self.template_featurizer = template_featurizer
     self.mgnify_max_hits = mgnify_max_hits
     self.uniref_max_hits = uniref_max_hits
     self.use_precomputed_msas = use_precomputed_msas
 
-  def process(self, input_fasta_path: str, input_msa_path: str, msa_output_dir: str) -> FeatureDict:
-    """Runs alignment tools on the input sequence and creates features."""
+  def process(self, 
+          input_fasta_path: str, 
+          input_msa_path: str,
+          msa_output_dir: str) -> FeatureDict:
+
+    # sequence-based features
+    input_sequence, sequence_features = \
+            self._process_input_fasta(input_fasta_path)
+
+    # MSA-based features
+    if self._use_msa:
+      if input_msa_path:
+        msa_features = \
+            self._process_input_msa(input_fasta_path, input_msa_path, msa_output_dir)
+        msa_for_templates = None
+      else:
+        msa_features, msa_for_templates = \
+            self._process_search_msa(input_fasta_path, msa_output_dir)
+    else:
+      msa_features = self._process_null_msa(input_sequence, msa_output_dir)
+      msa_for_templates = None
+    #
+    if self._use_template and msa_for_templates is None:
+      msa_for_templates = \
+          self._process_search_msa_for_templates(input_fasta_path, msa_output_dir)
+
+    # template structure-based features
+    if self._use_template:
+      templates_features = \
+          self._process_search_templates(input_sequence, msa_for_templates, msa_output_dir)
+    else:
+      templates_features = self._process_null_templates(input_sequence)
+    
+    return {**sequence_features, **msa_features, **templates_features}
+
+  def _process_input_fasta(self, input_fasta_path):
     with open(input_fasta_path) as f:
       input_fasta_str = f.read()
     input_seqs, input_descs = parsers.parse_fasta(input_fasta_str)
     if len(input_seqs) != 1:
-<<<<<<< HEAD
-      if not self._is_oligomer:
-        raise ValueError(
-            f'More than one input sequence found in {input_fasta_path}.')
-      else:
-        input_sequence = ''.join(input_seqs)
-        input_description = ''.join(input_descs)
-        num_res = len(input_sequence)
-        num_res_per_chain = [len(seq) for seq in input_seqs]
-    else:
-      input_sequence = input_seqs[0]
-      input_description = input_descs[0]
-      num_res = len(input_sequence)
-      num_res_per_chain = [num_res]
-
-    if self._use_msa and (input_msa_path is None):
-      # uniref90
-      uniref90_out_path = os.path.join(msa_output_dir, 'uniref90_hits.sto')
-      if os.path.exists(uniref90_out_path):
-        with open(uniref90_out_path) as f:
-          jackhmmer_uniref90_result_sto = f.read()
-      else:
-        jackhmmer_uniref90_result = self.jackhmmer_uniref90_runner.query(
-            input_fasta_path)[0]
-        jackhmmer_uniref90_result_sto = jackhmmer_uniref90_result['sto']
-        with open(uniref90_out_path, 'w') as f:
-          f.write(jackhmmer_uniref90_result_sto)
-
-      uniref90_msa, uniref90_deletion_matrix, _ = parsers.parse_stockholm(
-          jackhmmer_uniref90_result_sto)
-      uniref90_msa_as_a3m = parsers.convert_stockholm_to_a3m(
-          jackhmmer_uniref90_result_sto, max_sequences=self.uniref_max_hits)
-
-      # mgnify
-      mgnify_out_path = os.path.join(msa_output_dir, 'mgnify_hits.sto')
-      if os.path.exists(mgnify_out_path):
-        with open(mgnify_out_path) as f:
-          jackhmmer_mgnify_result_sto = f.read()
-      else:
-        jackhmmer_mgnify_result = self.jackhmmer_mgnify_runner.query(
-            input_fasta_path)[0]
-        jackhmmer_mgnify_result_sto = jackhmmer_mgnify_result['sto']
-        with open(mgnify_out_path, 'w') as f:
-          f.write(jackhmmer_mgnify_result_sto)
-
-      mgnify_msa, mgnify_deletion_matrix, _ = parsers.parse_stockholm(
-          jackhmmer_mgnify_result_sto)
-      mgnify_msa = mgnify_msa[:self.mgnify_max_hits]
-      mgnify_deletion_matrix = mgnify_deletion_matrix[:self.mgnify_max_hits]
-
-      # pdb70
-      hhsearch_result = self.hhsearch_pdb70_runner.query(uniref90_msa_as_a3m)
-      hhsearch_hits = parsers.parse_hhr(hhsearch_result)
-
-      # bfd
-      if self._use_small_bfd:
-        bfd_out_path = os.path.join(msa_output_dir, 'small_bfd_hits.a3m')
-        if os.path.exists(bfd_out_path):
-          with open(bfd_out_path) as f:
-            jackhmmer_small_bfd_result_sto = f.read()
-        else:
-            jackhmmer_small_bfd_result = self.jackhmmer_small_bfd_runner.query(
-                input_fasta_path)[0]
-            jackhmmer_small_bfd_result_sto = jackhmmer_small_bfd_result['sto']
-            with open(bfd_out_path, 'w') as f:
-              f.write(jackhmmer_small_bfd_result_sto)
-        bfd_msa, bfd_deletion_matrix, _ = parsers.parse_stockholm(
-            jackhmmer_small_bfd_result_sto)
-      else:
-        bfd_out_path = os.path.join(msa_output_dir, 'bfd_uniclust_hits.a3m')
-        if os.path.exists(bfd_out_path):
-            with open(bfd_out_path) as f:
-                hhblits_bfd_uniclust_result_a3m = f.read()
-        else:
-            hhblits_bfd_uniclust_result = self.hhblits_bfd_uniclust_runner.query(
-                input_fasta_path)
-            hhblits_bfd_uniclust_result_a3m = hhblits_bfd_uniclust_result['a3m']
-            with open(bfd_out_path, 'w') as f:
-              f.write(hhblits_bfd_uniclust_result_a3m)
-        bfd_msa, bfd_deletion_matrix = parsers.parse_a3m(
-            hhblits_bfd_uniclust_result_a3m)
-
-    elif self.template_featurizer is not None:
-      if input_msa_path is None:
-        # uniref90
-        uniref90_out_path = os.path.join(msa_output_dir, 'uniref90_hits.sto')
-        if os.path.exists(uniref90_out_path):
-          with open(uniref90_out_path) as f:
-            jackhmmer_uniref90_result_sto = f.read()
-        else:
-          jackhmmer_uniref90_result = self.jackhmmer_uniref90_runner.query(
-              input_fasta_path)[0]
-          jackhmmer_uniref90_result_sto = jackhmmer_uniref90_result['sto']
-          with open(uniref90_out_path, 'w') as f:
-            f.write(jackhmmer_uniref90_result_sto)
-        #
-        uniref90_msa_as_a3m = parsers.convert_stockholm_to_a3m(
-            jackhmmer_uniref90_result_sto, max_sequences=self.uniref_max_hits)
-        input_msa_a3m = uniref90_msa_as_a3m
-      else:
-        with open(input_msa_path) as f:
-          input_msa_a3m = f.read()
-      #
-      hhsearch_result = self.hhsearch_pdb70_runner.query(input_msa_a3m)
-      hhsearch_hits = parsers.parse_hhr(hhsearch_result)
-
-    if self.template_featurizer is not None:
-      templates_result = self.template_featurizer.get_templates(
-          query_sequence=input_sequence,
-          query_pdb_code=None,
-          query_release_date=None,
-          hits=hhsearch_hits)
-      templates_features = templates_result.features
-    else:
-      num_templates_ = 0
-      #
-      templates_features = {}
-      templates_features['template_aatype'] = \
-              np.zeros([num_templates_, num_res, 22], np.float32)
-      templates_features['template_all_atom_masks'] = \
-              np.zeros([num_templates_, num_res, 37], np.float32)
-      templates_features['template_all_atom_positions'] = \
-              np.zeros([num_templates_, num_res, 37, 3], np.float32)
-      templates_features['template_domain_names'] = \
-              np.zeros([num_templates_], np.float32)
-      templates_features['template_sum_probs'] = \
-              np.zeros([num_templates_], np.float32)
-
-=======
       raise ValueError(
           f'More than one input sequence found in {input_fasta_path}.')
     input_sequence = input_seqs[0]
     input_description = input_descs[0]
     num_res = len(input_sequence)
 
+    sequence_features = make_sequence_features(
+        sequence=input_sequence,
+        description=input_description,
+        num_res=num_res)
+
+    return input_sequence, sequence_features
+  
+  def _process_search_msa(self, input_fasta_path, msa_output_dir):
     uniref90_out_path = os.path.join(msa_output_dir, 'uniref90_hits.sto')
     jackhmmer_uniref90_result = run_msa_tool(
         self.jackhmmer_uniref90_runner, input_fasta_path, uniref90_out_path,
         'sto', self.use_precomputed_msas)
+
     mgnify_out_path = os.path.join(msa_output_dir, 'mgnify_hits.sto')
     jackhmmer_mgnify_result = run_msa_tool(
         self.jackhmmer_mgnify_runner, input_fasta_path, mgnify_out_path, 'sto',
@@ -344,27 +225,10 @@
     msa_for_templates = parsers.remove_empty_columns_from_stockholm_msa(
         msa_for_templates)
 
-    if self.template_searcher.input_format == 'sto':
-      pdb_templates_result = self.template_searcher.query(msa_for_templates)
-    elif self.template_searcher.input_format == 'a3m':
-      uniref90_msa_as_a3m = parsers.convert_stockholm_to_a3m(msa_for_templates)
-      pdb_templates_result = self.template_searcher.query(uniref90_msa_as_a3m)
-    else:
-      raise ValueError('Unrecognized template input format: '
-                       f'{self.template_searcher.input_format}')
-
-    pdb_hits_out_path = os.path.join(
-        msa_output_dir, f'pdb_hits.{self.template_searcher.output_format}')
-    with open(pdb_hits_out_path, 'w') as f:
-      f.write(pdb_templates_result)
-
     uniref90_msa = parsers.parse_stockholm(jackhmmer_uniref90_result['sto'])
     uniref90_msa = uniref90_msa.truncate(max_seqs=self.uniref_max_hits)
     mgnify_msa = parsers.parse_stockholm(jackhmmer_mgnify_result['sto'])
     mgnify_msa = mgnify_msa.truncate(max_seqs=self.mgnify_max_hits)
-
-    pdb_template_hits = self.template_searcher.get_template_hits(
-        output_string=pdb_templates_result, input_sequence=input_sequence)
 
     if self._use_small_bfd:
       bfd_out_path = os.path.join(msa_output_dir, 'small_bfd_hits.sto')
@@ -379,57 +243,85 @@
           'a3m', self.use_precomputed_msas)
       bfd_msa = parsers.parse_a3m(hhblits_bfd_uniclust_result['a3m'])
 
+    msa_features = make_msa_features((uniref90_msa, bfd_msa, mgnify_msa))
+
+    logging.info('Uniref90 MSA size: %d sequences.', len(uniref90_msa))
+    logging.info('BFD MSA size: %d sequences.', len(bfd_msa))
+    logging.info('MGnify MSA size: %d sequences.', len(mgnify_msa))
+    logging.info('Final (deduplicated) MSA size: %d sequences.',
+                 msa_features['num_alignments'][0])
+    return msa_features, msa_for_templates
+
+  def _process_search_msa_for_templates(self, input_fasta_path, msa_output_dir):
+    uniref90_out_path = os.path.join(msa_output_dir, 'uniref90_hits.sto')
+    jackhmmer_uniref90_result = run_msa_tool(
+        self.jackhmmer_uniref90_runner, input_fasta_path, uniref90_out_path,
+        'sto', self.use_precomputed_msas)
+
+    msa_for_templates = jackhmmer_uniref90_result['sto']
+    msa_for_templates = parsers.truncate_stockholm_msa(
+        msa_for_templates, max_sequences=self.uniref_max_hits)
+    msa_for_templates = parsers.deduplicate_stockholm_msa(
+        msa_for_templates)
+    msa_for_templates = parsers.remove_empty_columns_from_stockholm_msa(
+        msa_for_templates)
+    return msa_for_templates
+
+  def _process_input_msa(self, input_fasta_path, input_msa_path, msa_output_dir):
+    with open(input_msa_path) as fp:
+      a3m = fp.read()
+    out_path = os.path.join(msa_output_dir, 'input_msa.a3m')
+    with open(out_path, 'wt') as fout:
+      fout.write(a3m)
+    out_msa = parsers.parse_a3m(a3m)
+    msa_features = make_msa_features((out_msa,))
+    #
+    logging.info('Input MSA size: %d sequences.', len(out_msa))
+    logging.info('Final (deduplicated) MSA size: %d sequences.',
+                 msa_features['num_alignments'][0])
+    return msa_features
+
+  def _process_null_msa(self, input_sequence, msa_output_dir):
+    out_path = os.path.join(msa_output_dir, 'input_seq.a3m')
+    with open(out_path, 'wt') as fout:
+      fout.write(">Query\n")
+      fout.write(input_sequence)
+    with open(out_path) as fp:
+      a3m = fp.read()
+    out_msa = parsers.parse_a3m(a3m)
+    msa_features = make_msa_features((out_msa,))
+    #
+    logging.info('Input MSA size: %d sequences.', len(out_msa))
+    logging.info('Final (deduplicated) MSA size: %d sequences.',
+                 msa_features['num_alignments'][0])
+    return msa_features
+
+  def _process_search_templates(self, input_sequence, msa_for_templates, msa_output_dir):
+    # search templates
+    if self.template_searcher.input_format == 'sto':    # HMMer
+      pdb_templates_result = self.template_searcher.query(msa_for_templates)
+    elif self.template_searcher.input_format == 'a3m':  # HHsearch
+      uniref90_msa_as_a3m = parsers.convert_stockholm_to_a3m(msa_for_templates)
+      pdb_templates_result = self.template_searcher.query(uniref90_msa_as_a3m)
+    else:
+      raise ValueError('Unrecognized template input format: '
+                       f'{self.template_searcher.input_format}')
+
+    pdb_hits_out_path = os.path.join(
+        msa_output_dir, f'pdb_hits.{self.template_searcher.output_format}')
+    with open(pdb_hits_out_path, 'w') as f:
+      f.write(pdb_templates_result)
+
+    # post-processing
+    pdb_template_hits = self.template_searcher.get_template_hits(
+        output_string=pdb_templates_result, input_sequence=input_sequence)
     templates_result = self.template_featurizer.get_templates(
         query_sequence=input_sequence,
         hits=pdb_template_hits)
->>>>>>> be37a41d
-
-    sequence_features = make_sequence_features(
-        sequence=input_sequence,
-        description=input_description,
-        num_res=num_res)
-
-<<<<<<< HEAD
-    if self._use_msa:
-      if input_msa_path is None:
-        msa_features = make_msa_features(
-            msas=(uniref90_msa, bfd_msa, mgnify_msa),
-            deletion_matrices=(uniref90_deletion_matrix,
-                               bfd_deletion_matrix,
-                               mgnify_deletion_matrix))
-      else:
-        with open(input_msa_path) as f:
-          a3m = f.read()
-        with open(os.path.join(msa_output_dir, 'input_msa.a3m'), 'wt') as fout:
-          fout.write(a3m)
-        input_msa, input_deletion_matrix = parsers.parse_a3m(a3m)
-        msa_features = make_msa_features(msas=(input_msa,), \
-                deletion_matrices=(input_deletion_matrix,))
-    else:
-      with open(input_fasta_path) as f:
-        a3m = f.read()
-      with open(os.path.join(msa_output_dir, 'input_seq.a3m'), 'wt') as fout:
-        fout.write(a3m)
-      seq_msa, seq_deletion_matrix = parsers.parse_a3m(a3m)
-      msa_features = make_msa_features(msas=(seq_msa,), \
-              deletion_matrices=(seq_deletion_matrix,))
-
-    if self._is_oligomer and len(num_res_per_chain) > 1:
-      split_chain(num_res_per_chain, sequence_features)
-=======
-    msa_features = make_msa_features((uniref90_msa, bfd_msa, mgnify_msa))
->>>>>>> be37a41d
-
-    if self._use_msa:
-      if input_msa_path is None:
-        logging.info('Uniref90 MSA size: %d sequences.', len(uniref90_msa))
-        logging.info('BFD MSA size: %d sequences.', len(bfd_msa))
-        logging.info('MGnify MSA size: %d sequences.', len(mgnify_msa))
-      else:
-        logging.info('Input MSA size: %d sequences.', len(input_msa))
-    logging.info('Final (deduplicated) MSA size: %d sequences.',
-                 msa_features['num_alignments'][0])
     logging.info('Total number of templates (NB: this can include bad '
                  'templates and is later filtered to top 4): %d.',
-                 templates_features['template_domain_names'].shape[0])
-    return {**sequence_features, **msa_features, **templates_features}+                 templates_result.features['template_domain_names'].shape[0])
+    return templates_result.features
+
+  def _process_null_templates(self, input_sequence):
+    return templates.make_null_template_features(input_sequence)