--- conflicted
+++ resolved
@@ -260,9 +260,6 @@
     if self._is_oligomer and len(num_res_per_chain) > 1:
       split_chain(num_res_per_chain, sequence_features)
 
-<<<<<<< HEAD
-    return {**sequence_features, **msa_features, **templates_features}
-=======
     logging.info('Uniref90 MSA size: %d sequences.', len(uniref90_msa))
     logging.info('BFD MSA size: %d sequences.', len(bfd_msa))
     logging.info('MGnify MSA size: %d sequences.', len(mgnify_msa))
@@ -270,7 +267,5 @@
                  msa_features['num_alignments'][0])
     logging.info('Total number of templates (NB: this can include bad '
                  'templates and is later filtered to top 4): %d.',
-                 templates_result.features['template_domain_names'].shape[0])
-
-    return {**sequence_features, **msa_features, **templates_result.features}
->>>>>>> b88f8dac
+                 templates_features['template_domain_names'].shape[0])
+    return {**sequence_features, **msa_features, **templates_features}