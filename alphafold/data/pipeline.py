# Copyright 2021 DeepMind Technologies Limited
#
# Licensed under the Apache License, Version 2.0 (the "License");
# you may not use this file except in compliance with the License.
# You may obtain a copy of the License at
#
#      http://www.apache.org/licenses/LICENSE-2.0
#
# Unless required by applicable law or agreed to in writing, software
# distributed under the License is distributed on an "AS IS" BASIS,
# WITHOUT WARRANTIES OR CONDITIONS OF ANY KIND, either express or implied.
# See the License for the specific language governing permissions and
# limitations under the License.

"""Functions for building the input features for the AlphaFold model."""

import os
from typing import Any, Mapping, MutableMapping, Optional, Sequence, Union
from absl import logging
from alphafold.common import residue_constants
from alphafold.data import msa_identifiers
from alphafold.data import parsers
from alphafold.data import templates
from alphafold.data.tools import hhblits
from alphafold.data.tools import hhsearch
from alphafold.data.tools import hmmsearch
from alphafold.data.tools import jackhmmer
import numpy as np

# Internal import (7716).

FeatureDict = MutableMapping[str, np.ndarray]
TemplateSearcher = Union[hhsearch.HHSearch, hmmsearch.Hmmsearch]


def make_sequence_features(
    sequence: str, description: str, num_res: int) -> FeatureDict:
  """Constructs a feature dict of sequence features."""
  features = {}
  features['aatype'] = residue_constants.sequence_to_onehot(
      sequence=sequence,
      mapping=residue_constants.restype_order_with_x,
      map_unknown_to_x=True)
  features['between_segment_residues'] = np.zeros((num_res,), dtype=np.int32)
  features['domain_name'] = np.array([description.encode('utf-8')],
                                     dtype=np.object_)
  features['residue_index'] = np.array(range(num_res), dtype=np.int32)
  features['seq_length'] = np.array([num_res] * num_res, dtype=np.int32)
  features['sequence'] = np.array([sequence.encode('utf-8')], dtype=np.object_)
  return features


def make_msa_features(msas: Sequence[parsers.Msa]) -> FeatureDict:
  """Constructs a feature dict of MSA features."""
  if not msas:
    raise ValueError('At least one MSA must be provided.')

  int_msa = []
  deletion_matrix = []
  uniprot_accession_ids = []
  species_ids = []
  seen_sequences = set()
  for msa_index, msa in enumerate(msas):
    if not msa:
      raise ValueError(f'MSA {msa_index} must contain at least one sequence.')
    for sequence_index, sequence in enumerate(msa.sequences):
      if sequence in seen_sequences:
        continue
      seen_sequences.add(sequence)
      int_msa.append(
          [residue_constants.HHBLITS_AA_TO_ID[res] for res in sequence])
      deletion_matrix.append(msa.deletion_matrix[sequence_index])
      identifiers = msa_identifiers.get_identifiers(
          msa.descriptions[sequence_index])
      uniprot_accession_ids.append(
          identifiers.uniprot_accession_id.encode('utf-8'))
      species_ids.append(identifiers.species_id.encode('utf-8'))

  num_res = len(msas[0].sequences[0])
  num_alignments = len(int_msa)
  features = {}
  features['deletion_matrix_int'] = np.array(deletion_matrix, dtype=np.int32)
  features['msa'] = np.array(int_msa, dtype=np.int32)
  features['num_alignments'] = np.array(
      [num_alignments] * num_res, dtype=np.int32)
  features['msa_uniprot_accession_identifiers'] = np.array(
      uniprot_accession_ids, dtype=np.object_)
  features['msa_species_identifiers'] = np.array(species_ids, dtype=np.object_)
  return features

def run_msa_tool(msa_runner, input_fasta_path: str, msa_out_path: str,
                 msa_format: str, use_precomputed_msas: bool,
                 max_sto_sequences: Optional[int] = None
                 ) -> Mapping[str, Any]:
  """Runs an MSA tool, checking if output already exists first."""
  if not use_precomputed_msas or not os.path.exists(msa_out_path):
    if msa_format == 'sto' and max_sto_sequences is not None:
      result = msa_runner.query(input_fasta_path, max_sto_sequences)[0]  # pytype: disable=wrong-arg-count
    else:
      result = msa_runner.query(input_fasta_path)[0]
    with open(msa_out_path, 'w') as f:
      f.write(result[msa_format])
  else:
    logging.warning('Reading MSA from file %s', msa_out_path)
    if msa_format == 'sto' and max_sto_sequences is not None:
      precomputed_msa = parsers.truncate_stockholm_msa(
          msa_out_path, max_sto_sequences)
      result = {'sto': precomputed_msa}
    else:
      with open(msa_out_path, 'r') as f:
        result = {msa_format: f.read()}
  return result

def append_sequence_info(sequence_features, input_seqs):
    for_pdb_record = {}
    for_pdb_record['residue_number'] = []
    for_pdb_record['chain_index'] = []
    for chain_index, input_seq in enumerate(input_seqs):
        for residue_index in range(len(input_seq)):
            for_pdb_record['residue_number'].append(residue_index+1)
            for_pdb_record['chain_index'].append(chain_index)
    for key in for_pdb_record:
        for_pdb_record[key] = np.array(for_pdb_record[key])
    sequence_features['for_pdb_record'] = for_pdb_record

def split_chain(num_res_per_chain, sequence_features):
  PARAM_CHAIN_BREAK = 200
  #
  L_prev = 0
  for L in num_res_per_chain[:-1]:
    sequence_features['residue_index'][L_prev+L:] += PARAM_CHAIN_BREAK
    L_prev += L

class DataPipeline:
  """Runs the alignment tools and assembles the input features."""

  def __init__(self,
               jackhmmer_binary_path: str,
               hhblits_binary_path: str,
               uniref90_database_path: str,
               mgnify_database_path: str,
               bfd_database_path: Optional[str],
               uniclust30_database_path: Optional[str],
               small_bfd_database_path: Optional[str],
               template_searcher: TemplateSearcher,
               template_featurizer: templates.TemplateHitFeaturizer,
               template_conformation: templates.ConformationInfoExactractor,
               use_small_bfd: bool,
               use_msa: bool = True,
               n_cpu: int = 8,
               mgnify_max_hits: int = 501,
               uniref_max_hits: int = 10000,
               use_precomputed_msas: bool = False,
               is_multimer: bool = False,
               ):
    """Initializes the data pipeline."""
    self._use_small_bfd = use_small_bfd
    self._use_msa = use_msa
    self._use_template = (template_featurizer is not None)
    self._is_multimer = is_multimer
    #
    self.jackhmmer_uniref90_runner = jackhmmer.Jackhmmer(
        binary_path=jackhmmer_binary_path,
        database_path=uniref90_database_path, n_cpu=n_cpu)
    if use_small_bfd:
      self.jackhmmer_small_bfd_runner = jackhmmer.Jackhmmer(
          binary_path=jackhmmer_binary_path,
          database_path=small_bfd_database_path, n_cpu=n_cpu)
    else:
      self.hhblits_bfd_uniclust_runner = hhblits.HHBlits(
          binary_path=hhblits_binary_path,
          databases=[bfd_database_path, uniclust30_database_path], n_cpu=n_cpu)
    self.jackhmmer_mgnify_runner = jackhmmer.Jackhmmer(
        binary_path=jackhmmer_binary_path,
        database_path=mgnify_database_path, n_cpu=n_cpu)
    self.template_searcher = template_searcher
    self.template_featurizer = template_featurizer
    self.template_conformation = template_conformation
    self.mgnify_max_hits = mgnify_max_hits
    self.uniref_max_hits = uniref_max_hits
    self.use_precomputed_msas = use_precomputed_msas

  def process(self, 
          input_fasta_path: str, 
          input_msa_path: str,
          input_pdb_path: str,
          msa_output_dir: str) -> FeatureDict:

    # sequence-based features
    input_sequence, input_seqs, sequence_features = \
            self._process_input_fasta(input_fasta_path)

    # MSA-based features
    if self._use_msa:
      if input_msa_path:
        msa_features = \
            self._process_input_msa(input_fasta_path, input_msa_path, msa_output_dir)
        msa_for_templates = None
      else:
        msa_features, msa_for_templates = \
            self._process_search_msa(input_fasta_path, msa_output_dir)
    else:
      msa_features = self._process_null_msa(input_sequence, msa_output_dir)
      msa_for_templates = None

    # template structure-based features
    if self._use_template:
      if msa_for_templates is None:
        msa_for_templates = \
          self._process_search_msa_for_templates(input_fasta_path, msa_output_dir)
      templates_features = \
          self._process_search_templates(input_sequence, msa_for_templates, msa_output_dir)
    else:
      templates_features = self._process_null_templates(input_sequence)

    # combine template- and conformation-based features
    if self.template_conformation is not None and input_pdb_path is not None:
        conf_features = self.template_conformation.extract(input_sequence, input_pdb_path)
        templates_features = templates.combine_template_features(templates_features, conf_features)
    
    return {**sequence_features, **msa_features, **templates_features}

  def _process_input_fasta(self, input_fasta_path):
    with open(input_fasta_path) as f:
      input_fasta_str = f.read()
    input_seqs, input_descs = parsers.parse_fasta(input_fasta_str)
    if len(input_seqs) != 1:
      if not self._is_multimer:
        raise ValueError(
            f'More than one input sequence found in {input_fasta_path}.')
      else:
        input_sequence = ''.join(input_seqs)
        input_description = ''.join(input_descs)
        num_res = len(input_sequence)
        num_res_per_chain = [len(seq) for seq in input_seqs]
    else:
      input_sequence = input_seqs[0]
      input_description = input_descs[0]
      num_res = len(input_sequence)

    sequence_features = make_sequence_features(
        sequence=input_sequence,
        description=input_description,
        num_res=num_res)
    append_sequence_info(sequence_features, input_seqs)

    if self._is_multimer:
      split_chain(num_res_per_chain, sequence_features)

    return input_sequence, input_seqs, sequence_features
  
  def _process_search_msa(self, input_fasta_path, msa_output_dir):
    uniref90_out_path = os.path.join(msa_output_dir, 'uniref90_hits.sto')
    jackhmmer_uniref90_result = run_msa_tool(
<<<<<<< HEAD
        self.jackhmmer_uniref90_runner, input_fasta_path, uniref90_out_path,
        'sto', self.use_precomputed_msas)

=======
        msa_runner=self.jackhmmer_uniref90_runner,
        input_fasta_path=input_fasta_path,
        msa_out_path=uniref90_out_path,
        msa_format='sto',
        use_precomputed_msas=self.use_precomputed_msas,
        max_sto_sequences=self.uniref_max_hits)
>>>>>>> 9c4ac8a9
    mgnify_out_path = os.path.join(msa_output_dir, 'mgnify_hits.sto')
    jackhmmer_mgnify_result = run_msa_tool(
        msa_runner=self.jackhmmer_mgnify_runner,
        input_fasta_path=input_fasta_path,
        msa_out_path=mgnify_out_path,
        msa_format='sto',
        use_precomputed_msas=self.use_precomputed_msas,
        max_sto_sequences=self.mgnify_max_hits)

    msa_for_templates = jackhmmer_uniref90_result['sto']
    msa_for_templates = parsers.deduplicate_stockholm_msa(msa_for_templates)
    msa_for_templates = parsers.remove_empty_columns_from_stockholm_msa(
        msa_for_templates)

    uniref90_msa = parsers.parse_stockholm(jackhmmer_uniref90_result['sto'])
    mgnify_msa = parsers.parse_stockholm(jackhmmer_mgnify_result['sto'])

    if self._use_small_bfd:
      bfd_out_path = os.path.join(msa_output_dir, 'small_bfd_hits.sto')
      jackhmmer_small_bfd_result = run_msa_tool(
          msa_runner=self.jackhmmer_small_bfd_runner,
          input_fasta_path=input_fasta_path,
          msa_out_path=bfd_out_path,
          msa_format='sto',
          use_precomputed_msas=self.use_precomputed_msas)
      bfd_msa = parsers.parse_stockholm(jackhmmer_small_bfd_result['sto'])
    else:
      bfd_out_path = os.path.join(msa_output_dir, 'bfd_uniclust_hits.a3m')
      hhblits_bfd_uniclust_result = run_msa_tool(
          msa_runner=self.hhblits_bfd_uniclust_runner,
          input_fasta_path=input_fasta_path,
          msa_out_path=bfd_out_path,
          msa_format='a3m',
          use_precomputed_msas=self.use_precomputed_msas)
      bfd_msa = parsers.parse_a3m(hhblits_bfd_uniclust_result['a3m'])

    msa_features = make_msa_features((uniref90_msa, bfd_msa, mgnify_msa))

    logging.info('Uniref90 MSA size: %d sequences.', len(uniref90_msa))
    logging.info('BFD MSA size: %d sequences.', len(bfd_msa))
    logging.info('MGnify MSA size: %d sequences.', len(mgnify_msa))
    logging.info('Final (deduplicated) MSA size: %d sequences.',
                 msa_features['num_alignments'][0])
    return msa_features, msa_for_templates

  def _process_search_msa_for_templates(self, input_fasta_path, msa_output_dir, chain_id=None):
    if chain_id is None:
      uniref90_out_path = os.path.join(msa_output_dir, 'uniref90_hits.sto')
    else:
      input_fasta_chain_path = os.path.join(msa_output_dir, "input_seq_%d.fa"%chain_id)
      with open(input_fasta_chain_path, 'wt') as fout:
        fout.write(">Query_%d"%chain_id)
        fout.write(input_fasta_path)
      input_fasta_path = input_fasta_chain_path

      uniref90_out_path = os.path.join(msa_output_dir, 'uniref90_hits_%d.sto'%chain_id)
    jackhmmer_uniref90_result = run_msa_tool(
        self.jackhmmer_uniref90_runner, input_fasta_path, uniref90_out_path,
        'sto', self.use_precomputed_msas)

    msa_for_templates = jackhmmer_uniref90_result['sto']
    msa_for_templates = parsers.truncate_stockholm_msa(
        msa_for_templates, max_sequences=self.uniref_max_hits)
    msa_for_templates = parsers.deduplicate_stockholm_msa(
        msa_for_templates)
    msa_for_templates = parsers.remove_empty_columns_from_stockholm_msa(
        msa_for_templates)
    return msa_for_templates

  def _process_input_msa(self, input_fasta_path, input_msa_path, msa_output_dir):
    with open(input_msa_path) as fp:
      a3m = fp.read()
    out_path = os.path.join(msa_output_dir, 'input_msa.a3m')
    with open(out_path, 'wt') as fout:
      fout.write(a3m)
    out_msa = parsers.parse_a3m(a3m)
    msa_features = make_msa_features((out_msa,))
    #
    logging.info('Input MSA size: %d sequences.', len(out_msa))
    logging.info('Final (deduplicated) MSA size: %d sequences.',
                 msa_features['num_alignments'][0])
    return msa_features

  def _process_null_msa(self, input_sequence, msa_output_dir):
    out_path = os.path.join(msa_output_dir, 'input_seq.a3m')
    with open(out_path, 'wt') as fout:
      fout.write(">Query\n")
      fout.write(input_sequence)
    with open(out_path) as fp:
      a3m = fp.read()
    out_msa = parsers.parse_a3m(a3m)
    msa_features = make_msa_features((out_msa,))
    #
    logging.info('Input MSA size: %d sequences.', len(out_msa))
    logging.info('Final (deduplicated) MSA size: %d sequences.',
                 msa_features['num_alignments'][0])
    return msa_features

  def _process_search_templates(self, input_sequence, msa_for_templates, msa_output_dir):
    # search templates
    if self.template_searcher.input_format == 'sto':    # HMMer
      pdb_templates_result = self.template_searcher.query(msa_for_templates)
    elif self.template_searcher.input_format == 'a3m':  # HHsearch
      uniref90_msa_as_a3m = parsers.convert_stockholm_to_a3m(msa_for_templates)
      pdb_templates_result = self.template_searcher.query(uniref90_msa_as_a3m)
    else:
      raise ValueError('Unrecognized template input format: '
                       f'{self.template_searcher.input_format}')

    pdb_hits_out_path = os.path.join(
        msa_output_dir, f'pdb_hits.{self.template_searcher.output_format}')
    with open(pdb_hits_out_path, 'w') as f:
      f.write(pdb_templates_result)

    # post-processing
    pdb_template_hits = self.template_searcher.get_template_hits(
        output_string=pdb_templates_result, input_sequence=input_sequence)
    templates_result = self.template_featurizer.get_templates(
        query_sequence=input_sequence,
        hits=pdb_template_hits)
    logging.info('Total number of templates (NB: this can include bad '
                 'templates and is later filtered to top 4): %d.',
                 templates_result.features['template_domain_names'].shape[0])
    return templates_result.features

  def _process_null_templates(self, input_sequence):
    return templates.make_null_template_features(input_sequence)<|MERGE_RESOLUTION|>--- conflicted
+++ resolved
@@ -252,18 +252,12 @@
   def _process_search_msa(self, input_fasta_path, msa_output_dir):
     uniref90_out_path = os.path.join(msa_output_dir, 'uniref90_hits.sto')
     jackhmmer_uniref90_result = run_msa_tool(
-<<<<<<< HEAD
-        self.jackhmmer_uniref90_runner, input_fasta_path, uniref90_out_path,
-        'sto', self.use_precomputed_msas)
-
-=======
         msa_runner=self.jackhmmer_uniref90_runner,
         input_fasta_path=input_fasta_path,
         msa_out_path=uniref90_out_path,
         msa_format='sto',
         use_precomputed_msas=self.use_precomputed_msas,
         max_sto_sequences=self.uniref_max_hits)
->>>>>>> 9c4ac8a9
     mgnify_out_path = os.path.join(msa_output_dir, 'mgnify_hits.sto')
     jackhmmer_mgnify_result = run_msa_tool(
         msa_runner=self.jackhmmer_mgnify_runner,
