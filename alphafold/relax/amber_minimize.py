--- conflicted
+++ resolved
@@ -83,11 +83,7 @@
     stiffness: unit.Unit,
     restraint_set: str,
     exclude_residues: Sequence[int],
-<<<<<<< HEAD
-    platform: str):
-=======
     use_gpu: bool):
->>>>>>> 9c4ac8a9
   """Minimize energy via openmm."""
 
   pdb_file = io.StringIO(pdb_str)
@@ -101,19 +97,9 @@
     _add_restraints(system, pdb, stiffness, restraint_set, exclude_residues)
 
   integrator = openmm.LangevinIntegrator(0, 0.01, 0.0)
-<<<<<<< HEAD
-  if platform != '':
-      platform = openmm.Platform.getPlatformByName(platform)
-      simulation = openmm_app.Simulation(
-          pdb.topology, system, integrator, platform)
-  else:
-      simulation = openmm_app.Simulation(
-          pdb.topology, system, integrator)
-=======
   platform = openmm.Platform.getPlatformByName("CUDA" if use_gpu else "CPU")
   simulation = openmm_app.Simulation(
       pdb.topology, system, integrator, platform)
->>>>>>> 9c4ac8a9
   simulation.context.setPositions(pdb.positions)
 
   ret = {}
@@ -392,14 +378,8 @@
     stiffness: float,
     restraint_set: str,
     max_attempts: int,
-<<<<<<< HEAD
-    exclude_residues: Optional[Collection[int]] = None,
-    platform: Optional[str] = 'CPU'
-    ):
-=======
     use_gpu: bool,
     exclude_residues: Optional[Collection[int]] = None):
->>>>>>> 9c4ac8a9
   """Runs the minimization pipeline.
 
   Args:
@@ -437,11 +417,7 @@
           tolerance=tolerance, stiffness=stiffness,
           restraint_set=restraint_set,
           exclude_residues=exclude_residues,
-<<<<<<< HEAD
-          platform=platform)
-=======
           use_gpu=use_gpu)
->>>>>>> 9c4ac8a9
       minimized = True
     except Exception as e:  # pylint: disable=broad-except
       logging.info(e)
@@ -510,13 +486,8 @@
         tolerance=tolerance,
         stiffness=stiffness,
         restraint_set=restraint_set,
-<<<<<<< HEAD
-        max_attempts=max_attempts, 
-        platform=platform)
-=======
         max_attempts=max_attempts,
         use_gpu=use_gpu)
->>>>>>> 9c4ac8a9
     prot = protein.from_pdb_string(ret["min_pdb"])
     if place_hydrogens_every_iteration:
       pdb_string = clean_protein(prot, checks=True)
