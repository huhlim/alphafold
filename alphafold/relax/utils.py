--- conflicted
+++ resolved
@@ -17,24 +17,6 @@
 from alphafold.common import residue_constants
 from Bio import PDB
 import numpy as np
-<<<<<<< HEAD
-try:
-    from simtk.openmm import app as openmm_app
-    from simtk.openmm.app.internal.pdbstructure import PdbStructure
-except:
-    from openmm import app as openmm_app
-    from openmm.app.internal.pdbstructure import PdbStructure
-
-
-def overwrite_pdb_coordinates(pdb_str: str, pos) -> str:
-  pdb_file = io.StringIO(pdb_str)
-  structure = PdbStructure(pdb_file)
-  topology = openmm_app.PDBFile(structure).getTopology()
-  with io.StringIO() as f:
-    openmm_app.PDBFile.writeFile(topology, pos, f)
-    return f.getvalue()
-=======
->>>>>>> 651fe8cd
 
 
 def overwrite_b_factors(pdb_str: str, bfactors: np.ndarray) -> str:
