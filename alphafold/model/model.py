--- conflicted
+++ resolved
@@ -66,13 +66,8 @@
 
   def __init__(self,
                config: ml_collections.ConfigDict,
-<<<<<<< HEAD
-               params: Optional[Mapping[str, Mapping[str, np.ndarray]]] = None,
-               jit_compile=False
-               ):
-=======
-               params: Optional[Mapping[str, Mapping[str, jax.Array]]] = None):
->>>>>>> 651fe8cd
+               params: Optional[Mapping[str, Mapping[str, jax.Array]]] = None,
+               jit_compile=False):
     self.config = config
     self.params = params
     self.jit_compile = jit_compile
