--- conflicted
+++ resolved
@@ -450,58 +450,58 @@
           is_training=is_training,
           safe_key=safe_key)
 
-<<<<<<< HEAD
-    # prev = {}
-    # emb_config = self.config.embeddings_and_evoformer
-    # if emb_config.recycle_pos:
-    #   prev['prev_pos'] = jnp.zeros(
-    #       [num_res, residue_constants.atom_type_num, 3])
-    # if emb_config.recycle_features:
-    #   prev['prev_msa_first_row'] = jnp.zeros(
-    #       [num_res, emb_config.msa_channel])
-    #   prev['prev_pair'] = jnp.zeros(
-    #       [num_res, num_res, emb_config.pair_channel])
-
-    # if self.config.num_recycle:
-    #   if 'num_iter_recycling' in batch:
-    #     # Training time: num_iter_recycling is in batch.
-    #     # Value for each ensemble batch is the same, so arbitrarily taking 0-th.
-    #     num_iter = batch['num_iter_recycling'][0]
-
-    #     # Add insurance that even when ensembling, we will not run more
-    #     # recyclings than the model is configured to run.
-    #     num_iter = jnp.minimum(num_iter, c.num_recycle)
-    #   else:
-    #     # Eval mode or tests: use the maximum number of iterations.
-    #     num_iter = c.num_recycle
-
-    #   def recycle_body(i, x):
-    #     del i
-    #     prev, safe_key = x
-    #     safe_key1, safe_key2 = safe_key.split() if c.resample_msa_in_recycling else safe_key.duplicate()  # pylint: disable=line-too-long
-    #     ret = apply_network(prev=prev, safe_key=safe_key2)
-    #     return get_prev(ret), safe_key1
-
-    #   prev, safe_key = hk.fori_loop(0, num_iter, recycle_body, (prev, safe_key))
-
-    # # Run extra iteration.
-    # ret = apply_network(prev=prev, safe_key=safe_key)
-
-    num_iter = c.num_recycle
-    def key_body(i, k):
-      k_ = jax.random.split(k[0])
-      o = jax.lax.cond(i==num_iter, lambda _:k[0], lambda _:k_[1], None)
-      return [k_[0],o]
-    k = safe_key.get()
-    safe_key = prng.SafeKey(jax.lax.fori_loop(0,batch.pop("iter")+1, key_body, [k,k])[1])
-    
-    ret = apply_network(prev=batch.pop("prev"), safe_key=safe_key)
-    ret["prev"] = get_prev(ret)
-    
-    if not return_representations:
-      del ret['representations']
-    return ret, None
-=======
+# <<<<<<< HEAD
+#     # prev = {}
+#     # emb_config = self.config.embeddings_and_evoformer
+#     # if emb_config.recycle_pos:
+#     #   prev['prev_pos'] = jnp.zeros(
+#     #       [num_res, residue_constants.atom_type_num, 3])
+#     # if emb_config.recycle_features:
+#     #   prev['prev_msa_first_row'] = jnp.zeros(
+#     #       [num_res, emb_config.msa_channel])
+#     #   prev['prev_pair'] = jnp.zeros(
+#     #       [num_res, num_res, emb_config.pair_channel])
+#
+#     # if self.config.num_recycle:
+#     #   if 'num_iter_recycling' in batch:
+#     #     # Training time: num_iter_recycling is in batch.
+#     #     # Value for each ensemble batch is the same, so arbitrarily taking 0-th.
+#     #     num_iter = batch['num_iter_recycling'][0]
+#
+#     #     # Add insurance that even when ensembling, we will not run more
+#     #     # recyclings than the model is configured to run.
+#     #     num_iter = jnp.minimum(num_iter, c.num_recycle)
+#     #   else:
+#     #     # Eval mode or tests: use the maximum number of iterations.
+#     #     num_iter = c.num_recycle
+#
+#     #   def recycle_body(i, x):
+#     #     del i
+#     #     prev, safe_key = x
+#     #     safe_key1, safe_key2 = safe_key.split() if c.resample_msa_in_recycling else safe_key.duplicate()  # pylint: disable=line-too-long
+#     #     ret = apply_network(prev=prev, safe_key=safe_key2)
+#     #     return get_prev(ret), safe_key1
+#
+#     #   prev, safe_key = hk.fori_loop(0, num_iter, recycle_body, (prev, safe_key))
+#
+#     # # Run extra iteration.
+#     # ret = apply_network(prev=prev, safe_key=safe_key)
+#
+#     num_iter = c.num_recycle
+#     def key_body(i, k):
+#       k_ = jax.random.split(k[0])
+#       o = jax.lax.cond(i==num_iter, lambda _:k[0], lambda _:k_[1], None)
+#       return [k_[0],o]
+#     k = safe_key.get()
+#     safe_key = prng.SafeKey(jax.lax.fori_loop(0,batch.pop("iter")+1, key_body, [k,k])[1])
+#     
+#     ret = apply_network(prev=batch.pop("prev"), safe_key=safe_key)
+#     ret["prev"] = get_prev(ret)
+#     
+#     if not return_representations:
+#       del ret['representations']
+#     return ret, None
+# =======
     prev = {}
     emb_config = self.config.embeddings_and_evoformer
     if emb_config.recycle_pos:
@@ -572,7 +572,6 @@
     ret['num_recycles'] = num_recycles
 
     return ret
->>>>>>> 651fe8cd
 
 
 class EmbeddingsAndEvoformer(hk.Module):
